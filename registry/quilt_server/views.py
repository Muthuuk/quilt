# Copyright (c) 2017 Quilt Data, Inc. All rights reserved.

"""
API routes.

NOTE: By default, SQLAlchemy expires all objects when the transaction is committed:
http://docs.sqlalchemy.org/en/latest/orm/session_api.html#sqlalchemy.orm.session.Session.commit

We disable this behavior because it can cause unexpected queries with
major performance implications. See `expire_on_commit=False` in `__init__.py`.
"""

import calendar
from collections import defaultdict
from datetime import datetime, timedelta, timezone
from functools import wraps
import gzip
import json
import pathlib
import time
from urllib.parse import urlencode

import boto3
from botocore.exceptions import ClientError
import flask
from flask import abort, g, redirect, render_template, request, Response
from flask_cors import CORS
from flask_json import as_json, jsonify
import httpagentparser
from jsonschema import Draft4Validator, ValidationError
from oauthlib.oauth2 import OAuth2Error
import re
import requests
from requests_oauthlib import OAuth2Session
import sqlalchemy as sa
from sqlalchemy.exc import IntegrityError
from sqlalchemy.orm import undefer
import stripe

from . import app, db
from .analytics import MIXPANEL_EVENT, mp
from .auth import (_create_user, _delete_user, consume_code_string, generate_uuid, get_exp, get_user, 
        issue_token, issue_token_by_id, try_login, verify_token_string, reset_password, exp_from_token,
        _enable_user, _disable_user, revoke_token, decode_token, revoke_token_string,
        verify_activation_link, verify_reset_link)
from .const import FTS_LANGUAGE, PaymentPlan, PUBLIC, TEAM, VALID_NAME_RE, VALID_EMAIL_RE
from .core import (decode_node, find_object_hashes, hash_contents,
                   FileNode, GroupNode, RootNode, TableNode, LATEST_TAG, README)
<<<<<<< HEAD
from .mail import send_email
from .models import (Access, Code, Customer, Event, Instance, InstanceBlobAssoc, Invitation, Log, Package,
                     S3Blob, Tag, Token, User, Version)
from .schemas import GET_OBJECTS_SCHEMA, LOG_SCHEMA, PACKAGE_SCHEMA, USERNAME_EMAIL_SCHEMA, USERNAME_SCHEMA
=======
from .models import (Access, Comment, Customer, Event, Instance, InstanceBlobAssoc, Invitation,
                     Log, Package, S3Blob, Tag, Version)
from .schemas import (COMMENT_SCHEMA, GET_OBJECTS_SCHEMA, LOG_SCHEMA, PACKAGE_SCHEMA,
                      USERNAME_EMAIL_SCHEMA, USERNAME_SCHEMA)
>>>>>>> d1e07733
from .search import keywords_tsvector, tsvector_concat

QUILT_CDN = 'https://cdn.quiltdata.com/'

DEPLOYMENT_ID = app.config['DEPLOYMENT_ID']

OAUTH_ACCESS_TOKEN_URL = app.config['OAUTH']['access_token_url']
OAUTH_AUTHORIZE_URL = app.config['OAUTH']['authorize_url']
OAUTH_CLIENT_ID = app.config['OAUTH']['client_id']
OAUTH_CLIENT_SECRET = app.config['OAUTH']['client_secret']
OAUTH_REDIRECT_URL = app.config['OAUTH']['redirect_url']

OAUTH_USER_API = app.config['OAUTH']['user_api']
OAUTH_PROFILE_API = app.config['OAUTH']['profile_api']
OAUTH_HAVE_REFRESH_TOKEN = app.config['OAUTH']['have_refresh_token']

CATALOG_URL = app.config['CATALOG_URL']
CATALOG_REDIRECT_URL = '%s/oauth_callback' % CATALOG_URL

QUILT_AUTH_URL = app.config['QUILT_AUTH_URL']

AUTHORIZATION_HEADER = 'Authorization'

INVITE_SEND_URL = app.config['INVITE_SEND_URL']

PACKAGE_BUCKET_NAME = app.config['PACKAGE_BUCKET_NAME']
PACKAGE_URL_EXPIRATION = app.config['PACKAGE_URL_EXPIRATION']

TEAM_ID = app.config['TEAM_ID']
ALLOW_ANONYMOUS_ACCESS = app.config['ALLOW_ANONYMOUS_ACCESS']
ALLOW_TEAM_ACCESS = app.config['ALLOW_TEAM_ACCESS']

ENABLE_USER_ENDPOINTS = app.config['ENABLE_USER_ENDPOINTS']

S3_HEAD_OBJECT = 'head_object'
S3_GET_OBJECT = 'get_object'
S3_PUT_OBJECT = 'put_object'

OBJ_DIR = 'objs'

# Limit the JSON metadata to 100MB.
# This is mostly a sanity check; it's already limited by app.config['MAX_CONTENT_LENGTH'].
MAX_METADATA_SIZE = 100 * 1024 * 1024

PREVIEW_MAX_CHILDREN = 10
PREVIEW_MAX_DEPTH = 4

MAX_PREVIEW_SIZE = 640 * 1024  # 640KB ought to be enough for anybody...

s3_client = boto3.client(
    's3',
    endpoint_url=app.config.get('S3_ENDPOINT'),
    aws_access_key_id=app.config.get('AWS_ACCESS_KEY_ID'),
    aws_secret_access_key=app.config.get('AWS_SECRET_ACCESS_KEY')
)

auth_session = requests.Session()

stripe.api_key = app.config['STRIPE_SECRET_KEY']
HAVE_PAYMENTS = bool(stripe.api_key)


class QuiltCli(httpagentparser.Browser):
    look_for = 'quilt-cli'
    version_markers = [('/', '')]

httpagentparser.detectorshub.register(QuiltCli())

class PythonPlatform(httpagentparser.DetectorBase):
    def __init__(self, name):
        super().__init__()
        self.name = name
        self.look_for = name

    info_type = 'python_platform'
    version_markers = [('/', '')]

for python_name in ['CPython', 'Jython', 'PyPy']:
    httpagentparser.detectorshub.register(PythonPlatform(python_name))


### Web routes ###

# TODO: deprecate
def _create_session(next=''):
    return OAuth2Session(
        client_id=OAUTH_CLIENT_ID,
        redirect_uri=OAUTH_REDIRECT_URL,
        state=json.dumps(dict(next=next))
    )

@app.route('/healthcheck')
def healthcheck():
    """ELB health check; just needs to return a 200 status code."""
    return Response("ok", content_type='text/plain')

ROBOTS_TXT = '''
User-agent: *
Disallow: /
'''.lstrip()

@app.route('/robots.txt')
def robots():
    """Disallow crawlers; there's nothing useful for them here."""
    return Response(ROBOTS_TXT, mimetype='text/plain')

def _valid_catalog_redirect(next):
    return next is None or next.startswith(CATALOG_REDIRECT_URL)

def _validate_username(username):
    if not VALID_NAME_RE.fullmatch(username):
        raise ApiException(
            requests.codes.bad,
            """
            Username is not valid. Usernames must start with a letter or underscore, and
            contain only alphanumeric characters and underscores thereafter.
            """)

@app.route('/login')
def login():
    # TODO : handle redirects
    # TODO : redirect to catalog
    return render_template('login.html', QUILT_CDN=QUILT_CDN, next='/profile')
    next = request.args.get('next')

    if not _valid_catalog_redirect(next):
        return render_template('oauth_fail.html', error="Invalid redirect", QUILT_CDN=QUILT_CDN)

    session = _create_session(next=next)
    url, state = session.authorization_url(url=OAUTH_AUTHORIZE_URL)

    return redirect(url)

@app.route('/oauth_callback')
def oauth_callback():
    # TODO: Check `state`? Do we need CSRF protection here?

    try:
        state = json.loads(request.args.get('state', '{}'))
    except ValueError:
        abort(requests.codes.bad_request)

    if not isinstance(state, dict):
        abort(requests.codes.bad_request)

    next = state.get('next')
    if not _valid_catalog_redirect(next):
        abort(requests.codes.bad_request)

    common_tmpl_args = dict(
        QUILT_CDN=QUILT_CDN,
        CATALOG_URL=CATALOG_URL,
    )

    error = request.args.get('error')
    if error is not None:
        return render_template('oauth_fail.html', error=error, **common_tmpl_args)

    code = request.args.get('code')
    if code is None:
        abort(requests.codes.bad_request)

    try:
        # if JWT, don't do anything
        try_code = consume_code_string(code) # try as one-time code
        if try_code:
            exp = get_exp()
            token = issue_token_by_id(try_code.user_id, exp)
        else:
            user = verify_token_string(code)
            exp = exp_from_token(code)
        resp = {'refresh_token': code, 'access_token': code, 'exp': exp}

        if next:
            return redirect('%s#%s' % (next, urlencode(resp)))
        else:
            token = resp['refresh_token' if OAUTH_HAVE_REFRESH_TOKEN else 'access_token']
            return render_template('oauth_success.html', code=token, **common_tmpl_args)
    except OAuth2Error as ex:
        return render_template('oauth_fail.html', error=ex.error, **common_tmpl_args)

### API routes ###

# Allow CORS requests to API routes.
# The "*" origin is more secure than specific origins because it blocks cookies.
# Cache the settings for a day to avoid pre-flight requests.
CORS(app, resources={"/api/*": {"origins": "*", "max_age": timedelta(days=1)}})

# BEGIN NEW AUTH CODE

@app.route('/login', methods=['POST'])
def login_post():
    try:
        data = request.get_json(force=True)
        username = data.get('username')
        password = data.get('password')
        if try_login(username, password):
            token = issue_token(username)
        else:
            return jsonify({'error': 'Login attempt failed'})
        # TODO: exp
        return jsonify({'token': token})
    except:
        raise ApiException(requests.codes.unauthorized, "Login failed")

# END NEW AUTH CODE

@app.route('/api/token', methods=['POST'])
@as_json
def token():
    refresh_token = request.values.get('refresh_token')
    if refresh_token is None:
        abort(requests.codes.bad_request)

    # TODO: try as JWT
    # check if one-time code, then if token

    user = verify_token_string(refresh_token)
    if not user:
        return {'error': 'Token invalid'}, 401

    new_token = issue_token_by_id(user.id)
    exp = exp_from_token(new_token)
    return dict(
        refresh_token=new_token,
        access_token=new_token,
        expires_at=exp
    )


class Auth:
    """
    Info about the user making the API request.
    """
    def __init__(self, user, email, is_logged_in, is_admin, is_active=True):
        self.user = user
        self.email = email
        self.is_logged_in = is_logged_in
        self.is_admin = is_admin
        self.is_active = is_active


class ApiException(Exception):
    """
    Base class for API exceptions.
    """
    def __init__(self, status_code, message):
        super().__init__()
        self.status_code = status_code
        self.message = message


class PackageNotFoundException(ApiException):
    """
    API exception for missing packages.
    """
    def __init__(self, owner, package, logged_in=True):
        message = "Package %s/%s does not exist" % (owner, package)
        if not logged_in:
            message = "%s (do you need to log in?)" % message
        super().__init__(requests.codes.not_found, message)


@app.errorhandler(ApiException)
def handle_api_exception(error):
    """
    Converts an API exception into an error response.
    """
    _mp_track(
        type="exception",
        status_code=error.status_code,
        message=error.message,
    )

    response = jsonify(dict(
        message=error.message
    ))
    response.status_code = error.status_code
    return response

def api(require_login=True, schema=None, enabled=True, require_admin=False):
    """
    Decorator for API requests.
    Handles auth and adds the username as the first argument.
    """
    if require_admin:
        require_login=True

    if schema is not None:
        Draft4Validator.check_schema(schema)
        validator = Draft4Validator(schema)
    else:
        validator = None

    def innerdec(f):
        @wraps(f)
        def wrapper(*args, **kwargs):
            if not enabled:
                raise ApiException(requests.codes.bad_request,
                        "This endpoint is not enabled.")

            g.auth = Auth(user=None, email=None, is_logged_in=False, is_admin=False, is_active=True)

            user_agent_str = request.headers.get('user-agent', '')
            g.user_agent = httpagentparser.detect(user_agent_str, fill_none=True)

            if validator is not None:
                try:
                    validator.validate(request.get_json(cache=True))
                except ValidationError as ex:
                    raise ApiException(requests.codes.bad_request, ex.message)

            auth = request.headers.get(AUTHORIZATION_HEADER)
            g.auth_header = auth
            if auth is None:
                if require_login or not ALLOW_ANONYMOUS_ACCESS:
                    raise ApiException(requests.codes.unauthorized, "Not logged in")
            else:
                # try to validate new auth
                token = auth
                user = verify_token_string(token)
                if not user:
                    raise ApiException(requests.codes.unauthorized, "Token invalid.")
                try:
                    g.user = user
                    g.auth = Auth(user=user.name,
                                  email=user.email,
                                  is_logged_in=True,
                                  is_admin=user.is_admin,
                                  is_active=user.is_active)
                except Exception as e:
                    raise ApiException(requests.codes.unauthorized, "Invalid credentials")

            if not g.auth.is_active:
                raise ApiException(
                    requests.codes.forbidden,
                    "Account is inactive. Must have an active account."
                    )
            if require_admin and not g.auth.is_admin:
                raise ApiException(
                    requests.codes.forbidden,
                    "Must be authenticated as an admin to use this endpoint."
                    )

            return f(*args, **kwargs)
        return wrapper
    return innerdec

@app.route('/api-root')
@api()
@as_json
def apiroot():
    return {'is_staff': g.auth.is_admin, 'is_active': g.auth.is_active,
            'email': g.auth.email, 'current_user': g.auth.user}

@app.route('/api/refresh', methods=['POST'])
@api()
@as_json
def refresh():
    # TODO: revoke old token
    token_str = request.headers.get(AUTHORIZATION_HEADER)
    revoke_token_string(token_str)
    return {'token': issue_token(g.auth.user)}

@app.route('/logout')
@api()
@as_json
def logout():
    # TODO : delete token
    data = request.get_json()
    token = data['token']
    if revoke_token(token):
        return {}
    else:
        return {'error': 'Logout failed.'}, 400

# TODO: delete this
# endpoint that verifies token (@api) and issues code


def _access_filter(auth):
    query = []
    if ALLOW_ANONYMOUS_ACCESS:
        query.append(PUBLIC)

    if auth.is_logged_in:
        assert auth.user not in [None, PUBLIC, TEAM]  # Sanity check
        query.append(auth.user)

        if ALLOW_TEAM_ACCESS:
            query.append(TEAM)

    return Access.user.in_(query)

def _get_package(auth, owner, package_name):
    """
    Helper for looking up a package and checking permissions.
    Only useful for *_list functions; all others should use more efficient queries.
    """
    package = (
        Package.query
        .filter_by(owner=owner, name=package_name)
        .join(Package.access)
        .filter(_access_filter(auth))
        .one_or_none()
    )
    if package is None:
        raise PackageNotFoundException(owner, package_name, auth.is_logged_in)
    return package

def _get_instance(auth, owner, package_name, package_hash):
    instance = (
        Instance.query
        .filter_by(hash=package_hash)
        .options(undefer('contents'))  # Contents is deferred by default.
        .join(Instance.package)
        .filter_by(owner=owner, name=package_name)
        .join(Package.access)
        .filter(_access_filter(auth))
        .one_or_none()
    )
    if instance is None:
        raise ApiException(
            requests.codes.not_found,
            "Package hash does not exist"
        )
    return instance

def _mp_track(**kwargs):
    if g.user_agent['browser']['name'] == 'QuiltCli':
        source = 'cli'
    else:
        source = 'web'

    # Use the user ID if the user is logged in; otherwise, let MP use the IP address.
    distinct_id = g.auth.user

    # Try to get the ELB's forwarded IP, and fall back to the actual IP (in dev).
    ip_addr = request.headers.get('x-forwarded-for', request.remote_addr)

    # Set common attributes sent with each event. kwargs cannot override these.
    all_args = dict(
        kwargs,
        time=time.time(),
        ip=ip_addr,
        user=g.auth.user,
        source=source,
        browser_name=g.user_agent['browser']['name'],
        browser_version=g.user_agent['browser']['version'],
        platform_name=g.user_agent['platform']['name'],
        platform_version=g.user_agent['platform']['version'],
        python_name=g.user_agent.get('python_platform', {}).get('name'),
        python_version=g.user_agent.get('python_platform', {}).get('version'),
        deployment_id=DEPLOYMENT_ID,
    )

    mp.track(distinct_id, MIXPANEL_EVENT, all_args)

def _generate_presigned_url(method, owner, blob_hash):
    return s3_client.generate_presigned_url(
        method,
        Params=dict(
            Bucket=PACKAGE_BUCKET_NAME,
            Key='%s/%s/%s' % (OBJ_DIR, owner, blob_hash)
        ),
        ExpiresIn=PACKAGE_URL_EXPIRATION
    )

def _get_or_create_customer():
    assert HAVE_PAYMENTS, "Payments are not enabled"
    assert g.auth.user

    if TEAM_ID:
        # In teams instances, we only create one Stripe customer for the whole team.
        db_customer_id = ''
    else:
        db_customer_id = g.auth.user

    db_customer = Customer.query.filter_by(id=db_customer_id).one_or_none()

    if db_customer is None:
        try:
            # Insert a placeholder with no Stripe ID just to lock the row.
            db_customer = Customer(id=db_customer_id)
            db.session.add(db_customer)
            db.session.flush()
        except IntegrityError:
            # Someone else just created it, so look it up.
            db.session.rollback()
            db_customer = Customer.query.filter_by(id=db_customer_id).one()
        else:
            # Create a new customer.
            if TEAM_ID:
                plan = PaymentPlan.TEAM_UNPAID.value
                email = None  # TODO: Use an admin email?
                description = 'Team %s' % TEAM_ID
            else:
                plan = PaymentPlan.FREE.value
                email = g.auth.email
                description = g.auth.user
            customer = stripe.Customer.create(
                email=email,
                description=description
            )
            stripe.Subscription.create(
                customer=customer.id,
                plan=plan,
            )

            db_customer.stripe_customer_id = customer.id
            db.session.commit()

    customer = stripe.Customer.retrieve(db_customer.stripe_customer_id)
    assert customer.subscriptions.total_count == 1
    return customer

def _get_customer_plan(customer):
    return PaymentPlan(customer.subscriptions.data[0].plan.id)

def _private_packages_allowed():
    """
    Checks if the current user is allowed to create private packages.

    In the public cloud, the user needs to be on a paid plan.
    There are no restrictions in other deployments.
    """
    if not HAVE_PAYMENTS or TEAM_ID:
        return True

    customer = _get_or_create_customer()
    plan = _get_customer_plan(customer)
    return plan != PaymentPlan.FREE

@app.route('/api/blob/<owner>/<blob_hash>', methods=['GET'])
@api()
@as_json
def blob_get(owner, blob_hash):
    if g.auth.user != owner:
        raise ApiException(requests.codes.forbidden,
                           "Only the owner can upload objects.")
    return dict(
        head=_generate_presigned_url(S3_HEAD_OBJECT, owner, blob_hash),
        get=_generate_presigned_url(S3_GET_OBJECT, owner, blob_hash),
        put=_generate_presigned_url(S3_PUT_OBJECT, owner, blob_hash),
    )

@app.route('/api/get_objects', methods=['POST'])
@api(require_login=False, schema=GET_OBJECTS_SCHEMA)
@as_json
def get_objects():
    obj_hashes = request.get_json()

    results = (
        S3Blob.query
        .filter(S3Blob.hash.in_(obj_hashes))
        .join(S3Blob.instances)
        .join(Instance.package)
        .join(Package.access)
        .filter(_access_filter(g.auth))
    ).all()

    return dict(
        urls={
            blob.hash: _generate_presigned_url(S3_GET_OBJECT, blob.owner, blob.hash)
            for blob in results
        },
        sizes={
            blob.hash: blob.size for blob in results
        }
    )

def download_object_preview_impl(owner, obj_hash):
    resp = s3_client.get_object(
        Bucket=PACKAGE_BUCKET_NAME,
        Key='%s/%s/%s' % (OBJ_DIR, owner, obj_hash),
        Range='bytes=-%d' % MAX_PREVIEW_SIZE  # Limit the size of the gzip'ed content.
    )

    body = resp['Body']
    with gzip.GzipFile(fileobj=body, mode='rb') as fd:
        data = fd.read(MAX_PREVIEW_SIZE)

    return data.decode(errors='ignore')  # Data may be truncated in the middle of a UTF-8 character.

def download_object_preview(owner, obj_hash):
    try:
        return download_object_preview_impl(owner, obj_hash)
    except ClientError as ex:
        _mp_track(
            type="download_exception",
            obj_owner=owner,
            obj_hash=obj_hash,
            error=str(ex),
        )
        if ex.response['ResponseMetadata']['HTTPStatusCode'] == requests.codes.not_found:
            # The client somehow failed to upload the README.
            raise ApiException(
                requests.codes.forbidden,
                "Failed to download the README; make sure it has been uploaded correctly."
            )
        else:
            # Something unexpected happened.
            raise
    except OSError as ex:
        # Failed to ungzip: either the contents is not actually gzipped,
        # or the response was truncated because it was too big.
        _mp_track(
            type="download_exception",
            obj_owner=owner,
            obj_hash=obj_hash,
            error=str(ex),
        )
        raise ApiException(
            requests.codes.forbidden,
            "Failed to ungzip the README; make sure it has been uploaded correctly."
        )

@app.route('/api/package/<owner>/<package_name>/<package_hash>', methods=['PUT'])
@api(schema=PACKAGE_SCHEMA)
@as_json
def package_put(owner, package_name, package_hash):
    # TODO: Write access for collaborators.
    if g.auth.user != owner:
        raise ApiException(requests.codes.forbidden,
                           "Only the package owner can push packages.")

    if not VALID_NAME_RE.match(package_name):
        raise ApiException(requests.codes.bad_request, "Invalid package name")

    # TODO: Description.
    data = json.loads(request.data.decode('utf-8'), object_hook=decode_node)
    dry_run = data.get('dry_run', False)
    public = data.get('is_public', data.get('public', False))
    team = data.get('is_team', False)
    contents = data['contents']
    sizes = data.get('sizes', {})

    if public and not ALLOW_ANONYMOUS_ACCESS:
        raise ApiException(requests.codes.forbidden, "Public access not allowed")
    if team and not ALLOW_TEAM_ACCESS:
        raise ApiException(requests.codes.forbidden, "Team access not allowed")

    if hash_contents(contents) != package_hash:
        raise ApiException(requests.codes.bad_request, "Wrong contents hash")

    all_hashes = set(find_object_hashes(contents))

    # Old clients don't send sizes. But if sizes are present, make sure they match the hashes.
    if sizes and set(sizes) != all_hashes:
        raise ApiException(requests.codes.bad_request, "Sizes don't match the hashes")

    # Insert a package if it doesn't already exist.
    # TODO: Separate endpoint for just creating a package with no versions?
    package = (
        Package.query
        .with_for_update()
        .filter_by(owner=owner, name=package_name)
        .one_or_none()
    )

    if package is None:
        # Check for case-insensitive matches, and reject the push.
        package_ci = (
            Package.query
            .filter(
                sa.and_(
                    sa.func.lower(Package.owner) == sa.func.lower(owner),
                    sa.func.lower(Package.name) == sa.func.lower(package_name)
                )
            )
            .one_or_none()
        )

        if package_ci is not None:
            raise ApiException(
                requests.codes.forbidden,
                "Package already exists: %s/%s" % (package_ci.owner, package_ci.name)
            )

        if not public and not _private_packages_allowed():
            raise ApiException(
                requests.codes.payment_required,
                ("Insufficient permissions. Run `quilt push --public %s/%s` to make " +
                    "this package public, or upgrade your service plan to create " +
                    "private packages: https://quiltdata.com/profile.") %
                (owner, package_name)
            )

        package = Package(owner=owner, name=package_name)
        db.session.add(package)

        owner_access = Access(package=package, user=owner)
        db.session.add(owner_access)

        if public:
            public_access = Access(package=package, user=PUBLIC)
            db.session.add(public_access)

        if team:
            team_access = Access(package=package, user=TEAM)
            db.session.add(team_access)
    else:
        if public:
            public_access = (
                Access.query
                .filter(sa.and_(
                    Access.package == package,
                    Access.user == PUBLIC
                ))
                .one_or_none()
            )
            if public_access is None:
                raise ApiException(
                    requests.codes.forbidden,
                    ("%(user)s/%(pkg)s is private. To make it public, " +
                     "run `quilt access add %(user)s/%(pkg)s public`.") %
                    dict(user=owner, pkg=package_name)
                )
        if team:
            team_access = (
                Access.query
                .filter(sa.and_(
                    Access.package == package,
                    Access.user == TEAM
                ))
                .one_or_none()
            )
            if team_access is None:
                raise ApiException(
                    requests.codes.forbidden,
                    ("%(team)s:%(user)s/%(pkg)s is private. To share it with the team, " +
                        "run `quilt access add %(team)s:%(user)s/%(pkg)s team`.") %
                    dict(team=app.config['TEAM_ID'], user=owner, pkg=package_name)
                )

    # Insert an instance if it doesn't already exist.
    instance = (
        Instance.query
        .with_for_update()
        .filter_by(package=package, hash=package_hash)
        .one_or_none()
    )

    # No more error checking at this point, so return from dry-run early.
    if dry_run:
        db.session.rollback()

        # List of signed URLs is potentially huge, so stream it.

        def _generate():
            yield '{"upload_urls":{'
            for idx, blob_hash in enumerate(all_hashes):
                comma = ('' if idx == 0 else ',')
                value = dict(
                    head=_generate_presigned_url(S3_HEAD_OBJECT, owner, blob_hash),
                    put=_generate_presigned_url(S3_PUT_OBJECT, owner, blob_hash)
                )
                yield '%s%s:%s' % (comma, json.dumps(blob_hash), json.dumps(value))
            yield '}}'

        return Response(_generate(), content_type='application/json')

    keywords_tsv = keywords_tsvector(owner, package_name, contents)

    if instance is None:
        readme_hash = None
        readme_preview = None

        readme = contents.children.get(README)
        if isinstance(readme, FileNode):
            assert len(readme.hashes) == 1
            readme_hash = readme.hashes[0]

            # Download the README if necessary. We want to do this early, before we call
            # with_for_update() on S3Blob, since it's potentially expensive.
            have_readme = (
                db.session.query(sa.func.count(S3Blob.id))
                .filter_by(owner=owner, hash=readme_hash)
                .filter(S3Blob.preview.isnot(None))
            ).one()[0] == 1

            if not have_readme:
                readme_preview = download_object_preview(owner, readme_hash)

        # Add all the hashes that don't exist yet.

        blobs = (
            S3Blob.query
            .with_for_update()
            .filter(
                sa.and_(
                    S3Blob.owner == owner,
                    S3Blob.hash.in_(all_hashes)
                )
            )
            .all()
        ) if all_hashes else []

        # Create the instance after querying the blobs - otherwise, SQLAlchemy
        # will issue an INSERT followed by UPDATE instead of a single INSERT.
        instance = Instance(
            package=package,
            contents=contents,
            hash=package_hash,
            created_by=g.auth.user,
            updated_by=g.auth.user,
            keywords_tsv=keywords_tsv,
        )

        blob_by_hash = { blob.hash: blob for blob in blobs }

        for blob_hash in all_hashes:
            blob_size = sizes.get(blob_hash)
            blob = blob_by_hash.get(blob_hash)
            if blob is None:
                blob = S3Blob(owner=owner, hash=blob_hash, size=blob_size)
            if blob_hash == readme_hash:
                if readme_preview is not None:
                    # If we've just downloaded the README, save it in the blob.
                    # Otherwise, it was already set.
                    blob.preview = readme_preview
                    blob_preview_expr = readme_preview
                else:
                    # README already exists in the DB; use a subquery to avoid fetching it
                    # only to insert it into the instance.
                    blob_preview_expr = sa.select([S3Blob.preview]).where(S3Blob.id == blob.id)
                instance.readme_blob = blob
                instance.blobs_tsv = sa.func.to_tsvector(FTS_LANGUAGE, blob_preview_expr)
            instance.blobs.append(blob)
    else:
        # Just update the contents dictionary.
        # Nothing else could've changed without invalidating the hash.
        instance.contents = contents
        instance.updated_at = sa.func.now()
        instance.updated_by = g.auth.user
        instance.keywords_tsv = keywords_tsv

    db.session.add(instance)

    # Insert a log.
    log = Log(
        package=package,
        instance=instance,
        author=owner,
    )
    db.session.add(log)

    # Insert an event.
    event = Event(
        user=g.auth.user,
        type=Event.Type.PUSH,
        package_owner=owner,
        package_name=package_name,
        package_hash=package_hash,
        extra=dict(
            public=public
        )
    )
    db.session.add(event)

    db.session.commit()

    _mp_track(
        type="push",
        package_owner=owner,
        package_name=package_name,
        public=public,
    )

    return dict(
        package_url='%s/package/%s/%s' % (CATALOG_URL, owner, package_name)
    )

@app.route('/api/package/<owner>/<package_name>/<package_hash>', methods=['GET'])
@api(require_login=False)
@as_json
def package_get(owner, package_name, package_hash):
    subpath = request.args.get('subpath')
    meta_only = bool(request.args.get('meta_only', ''))

    instance = _get_instance(g.auth, owner, package_name, package_hash)

    assert isinstance(instance.contents, RootNode)

    subnode = instance.contents
    for component in subpath.split('/') if subpath else []:
        try:
            subnode = subnode.children[component]
        except (AttributeError, KeyError):
            raise ApiException(requests.codes.not_found, "Invalid subpath: %r" % component)

    all_hashes = set(find_object_hashes(subnode, meta_only=meta_only))

    blobs = (
        S3Blob.query
        .filter(
            sa.and_(
                S3Blob.owner == owner,
                S3Blob.hash.in_(all_hashes)
            )
        )
        .all()
    ) if all_hashes else []

    urls = {
        blob_hash: _generate_presigned_url(S3_GET_OBJECT, owner, blob_hash)
        for blob_hash in all_hashes
    }

    # Insert an event.
    event = Event(
        user=g.auth.user,
        type=Event.Type.INSTALL,
        package_owner=owner,
        package_name=package_name,
        package_hash=package_hash,
        extra=dict(
            subpath=subpath
        )
    )
    db.session.add(event)

    db.session.commit()

    _mp_track(
        type="install",
        package_owner=owner,
        package_name=package_name,
        subpath=subpath,
    )

    return dict(
        contents=instance.contents,
        urls=urls,
        sizes={blob.hash: blob.size for blob in blobs},
        created_by=instance.created_by,
        created_at=instance.created_at.timestamp(),
        updated_by=instance.updated_by,
        updated_at=instance.updated_at.timestamp(),
    )

def _generate_preview(node, max_depth=PREVIEW_MAX_DEPTH):
    if isinstance(node, GroupNode):
        max_children = PREVIEW_MAX_CHILDREN if max_depth else 0
        children_preview = [
            (name, _generate_preview(child, max_depth - 1))
            for name, child in sorted(node.children.items())[:max_children]
        ]
        if len(node.children) > max_children:
            children_preview.append(('...', None))
        return children_preview
    else:
        return None

def _iterate_data_nodes(node):
    # TODO: Merge into core.py
    if isinstance(node, (TableNode, FileNode)):
        yield node
    elif isinstance(node, GroupNode):
        for child in node.children.values():
            yield from _iterate_data_nodes(child)


def get_event_timeseries(owner, package_name, event_type, max_weeks_old=52):
    now = datetime.utcnow()
    last_monday = (now - timedelta(days=now.weekday())).date()
    next_monday = last_monday + timedelta(weeks=1)

    weeks_ago = sa.func.trunc(sa.func.date_part('day', next_monday - Event.created) / 7)
    result = (
        db.session.query(
            sa.func.count(Event.id),
            weeks_ago.label('weeks_ago')
        )
        .filter(Event.package_owner == owner)
        .filter(Event.package_name == package_name)
        .filter(Event.type == event_type)
        .filter(weeks_ago < max_weeks_old)
        .group_by(weeks_ago)
        .all()
    )

    total = (
        db.session.query(
            sa.func.count(Event.id)
        )
        .filter(Event.package_owner == owner)
        .filter(Event.package_name == package_name)
        .filter(Event.type == event_type)
        .scalar()
    )

    result = [(int(count), int(weeks_ago)) for count, weeks_ago in result]
    # result contains (count, weeks_ago) pairs
    last = next_monday
    first = next_monday - timedelta(weeks=max_weeks_old)
    counts = [0] * (max_weeks_old) # list of zeroes
    for count, weeks_ago in result:
        counts[weeks_ago] = count

    return {
        'startDate': calendar.timegm(first.timetuple()),
        'endDate': calendar.timegm(last.timetuple()),
        'frequency': 'week',
        'timeSeries': reversed(counts), # 0 weeks ago needs to be at end of timeseries
        'total': total
    }

@app.route('/api/package_timeseries/<owner>/<package_name>/<event_type>',
        methods=['GET'])
@api(require_login=False)
@as_json
def package_timeseries(owner, package_name, event_type):
    try:
        event_enum = Event.Type[event_type.upper()]
    except:
        raise ApiException(requests.codes.bad_request, "Event type incorrectly specified.")

    result = (
        db.session.query(
            Package,
            sa.func.bool_or(Access.user == PUBLIC).label('is_public'),
            sa.func.bool_or(Access.user == TEAM).label('is_team')
        )
        .filter_by(owner=owner, name=package_name)
        .join(Package.access)
        .filter(_access_filter(g.auth))
        .group_by(Package.id)
        .one_or_none()
    )
    if not result:
        raise ApiException(requests.codes.not_found, "Package does not exist.")

    return get_event_timeseries(owner, package_name, event_enum)

@app.route('/api/package_preview/<owner>/<package_name>/<package_hash>', methods=['GET'])
@api(require_login=False)
@as_json
def package_preview(owner, package_name, package_hash):
    result = (
        db.session.query(
            Instance,
            sa.func.bool_or(Access.user == PUBLIC).label('is_public'),
            sa.func.bool_or(Access.user == TEAM).label('is_team')
        )
        .filter_by(hash=package_hash)
        .join(Instance.package)
        .filter_by(owner=owner, name=package_name)
        .join(Package.access)
        .filter(_access_filter(g.auth))
        .group_by(Package.id, Instance.id)
        .one_or_none()
    )

    if result is None:
        raise ApiException(
            requests.codes.not_found,
            "Package hash does not exist"
        )

    (instance, is_public, is_team) = result
    assert isinstance(instance.contents, RootNode)

    log_count = (
        db.session.query(
            sa.func.count(Log.package_id)
        )
        .filter(Log.package_id == instance.package_id)
    ).one()

    readme = instance.contents.children.get(README)
    if isinstance(readme, FileNode):
        assert len(readme.hashes) == 1
        readme_hash = readme.hashes[0]
        readme_url = _generate_presigned_url(S3_GET_OBJECT, owner, readme_hash)
        readme_blob = (
            S3Blob.query
            .filter_by(owner=owner, hash=readme_hash)
            .options(undefer('preview'))
            .one_or_none()  # Should be one() once READMEs are backfilled.
        )
        readme_preview = readme_blob.preview if readme_blob is not None else None
    else:
        readme_url = None
        readme_preview = None

    contents_preview = _generate_preview(instance.contents)

    total_size = int((
        db.session.query(sa.func.coalesce(sa.func.sum(S3Blob.size), 0))
        # We could do a join on S3Blob.instances - but that results in two joins instead of one.
        # So do a completely manual join to make it efficient.
        .join(InstanceBlobAssoc, sa.and_(
            InstanceBlobAssoc.c.blob_id == S3Blob.id,
            InstanceBlobAssoc.c.instance_id == instance.id
        ))
    ).one()[0])

    file_types = defaultdict(int)
    for node in _iterate_data_nodes(instance.contents):
        path = node.metadata.get('q_path')
        if not isinstance(path, str):
            path = ''
        # We don't know if it's a UNIX or a Windows path, so let's treat both \ and / as separators.
        # PureWindowsPath will do that for us, since / is legal on Windows.
        ext = pathlib.PureWindowsPath(path).suffix.lower()
        file_types[ext] += 1

    # Insert an event.
    event = Event(
        type=Event.Type.PREVIEW,
        user=g.auth.user,
        package_owner=owner,
        package_name=package_name,
        package_hash=package_hash,
    )
    db.session.add(event)

    db.session.commit()

    _mp_track(
        type="preview",
        package_owner=owner,
        package_name=package_name,
    )

    return dict(
        preview=contents_preview,
        readme_url=readme_url,
        readme_preview=readme_preview,
        created_by=instance.created_by,
        created_at=instance.created_at.timestamp(),
        updated_by=instance.updated_by,
        updated_at=instance.updated_at.timestamp(),
        is_public=is_public,
        is_team=is_team,
        total_size_uncompressed=total_size,
        file_types=file_types,
        log_count=log_count,
    )

@app.route('/api/package/<owner>/<package_name>/', methods=['GET'])
@api(require_login=False)
@as_json
def package_list(owner, package_name):
    package = _get_package(g.auth, owner, package_name)
    instances = (
        Instance.query
        .filter_by(package=package)
    )

    return dict(
        hashes=[instance.hash for instance in instances]
    )

@app.route('/api/package/<owner>/<package_name>/', methods=['DELETE'])
@api()
@as_json
def package_delete(owner, package_name):
    if g.auth.user != owner:
        raise ApiException(requests.codes.forbidden,
                           "Only the package owner can delete packages.")

    package = _get_package(g.auth, owner, package_name)

    db.session.delete(package)

    # Insert an event.
    event = Event(
        user=g.auth.user,
        type=Event.Type.DELETE,
        package_owner=owner,
        package_name=package_name,
    )
    db.session.add(event)

    db.session.commit()

    return dict()

@app.route('/api/package/<owner>/', methods=['GET'])
@api(require_login=False)
@as_json
def user_packages(owner):
    packages = (
        db.session.query(
            Package,
            sa.func.bool_or(Access.user == PUBLIC),
            sa.func.bool_or(Access.user == TEAM)
        )
        .filter_by(owner=owner)
        .join(Package.access)
        .filter(_access_filter(g.auth))
        .group_by(Package.id)
        .order_by(Package.name)
        .all()
    )

    return dict(
        packages=[
            dict(
                name=package.name,
                is_public=is_public,
                is_team=is_team,
            )
            for package, is_public, is_team in packages
        ]
    )

@app.route('/api/admin/package_list/<owner>/', methods=['GET'])
@api(require_login=True, require_admin=True)
@as_json
def list_user_packages(owner):
    packages = (
        db.session.query(
            Package,
            sa.func.bool_or(Access.user == PUBLIC),
            sa.func.bool_or(Access.user == TEAM)
        )
        .filter_by(owner=owner)
        .join(Package.access)
        .group_by(Package.id)
        .order_by(Package.name)
        .all()
    )

    return dict(
        packages=[
            dict(
                name=package.name,
                is_public=is_public,
                is_team=is_team,
            )
            for package, is_public, is_team in packages
        ]
    )

@app.route('/api/log/<owner>/<package_name>/', methods=['GET'])
@api(require_login=False)
@as_json
def logs_list(owner, package_name):
    package = _get_package(g.auth, owner, package_name)

    tags = (
        db.session.query(Tag.instance_id,
            sa.func.array_agg(Tag.tag).label('tag_list'))
        .group_by(Tag.instance_id)
        .subquery('tags')
    )
    versions = (
        db.session.query(Version.instance_id,
            sa.func.array_agg(Version.version).label('version_list'))
        .group_by(Version.instance_id)
        .subquery('versions')
    )
    logs = (
        db.session.query(Log, Instance, tags.c.tag_list, versions.c.version_list)
        .filter_by(package=package)
        .join(Log.instance)
        .outerjoin(tags, Log.instance_id == tags.c.instance_id)
        .outerjoin(versions, Log.instance_id == versions.c.instance_id)
        # Sort chronologically, but rely on IDs in case of duplicate created times.
        .order_by(Log.created, Log.id)
    )

    results = [dict(
        hash=instance.hash,
        created=log.created.timestamp(),
        author=log.author,
        tags=tag_list,
        versions=version_list
    ) for log, instance, tag_list, version_list in logs]


    return { 'logs' : results }

VERSION_SCHEMA = {
    'type': 'object',
    'properties': {
        'hash': {
            'type': 'string'
        }
    },
    'required': ['hash']
}

def normalize_version(version):
    try:
        version = Version.normalize(version)
    except ValueError:
        raise ApiException(requests.codes.bad_request, "Malformed version")

    return version

@app.route('/api/version/<owner>/<package_name>/<package_version>', methods=['PUT'])
@api(schema=VERSION_SCHEMA)
@as_json
def version_put(owner, package_name, package_version):
    # TODO: Write access for collaborators.
    if g.auth.user != owner:
        raise ApiException(
            requests.codes.forbidden,
            "Only the package owner can create versions"
        )

    user_version = package_version
    package_version = normalize_version(package_version)

    data = request.get_json()
    package_hash = data['hash']

    instance = (
        Instance.query
        .filter_by(hash=package_hash)
        .join(Instance.package)
        .filter_by(owner=owner, name=package_name)
        .one_or_none()
    )

    if instance is None:
        raise ApiException(requests.codes.not_found, "Package hash does not exist")

    version = Version(
        package_id=instance.package_id,
        version=package_version,
        user_version=user_version,
        instance=instance
    )

    try:
        db.session.add(version)
        db.session.commit()
    except IntegrityError:
        raise ApiException(requests.codes.conflict, "Version already exists")

    return dict()

@app.route('/api/version/<owner>/<package_name>/<package_version>', methods=['GET'])
@api(require_login=False)
@as_json
def version_get(owner, package_name, package_version):
    package_version = normalize_version(package_version)
    package = _get_package(g.auth, owner, package_name)

    instance = (
        Instance.query
        .join(Instance.versions)
        .filter_by(package=package, version=package_version)
        .one_or_none()
    )

    if instance is None:
        raise ApiException(
            requests.codes.not_found,
            "Version %s does not exist" % package_version
        )

    _mp_track(
        type="get_hash",
        package_owner=owner,
        package_name=package_name,
        package_version=package_version,
    )

    return dict(
        hash=instance.hash,
        created_by=instance.created_by,
        created_at=instance.created_at.timestamp(),
        updated_by=instance.updated_by,
        updated_at=instance.updated_at.timestamp(),
    )

@app.route('/api/version/<owner>/<package_name>/', methods=['GET'])
@api(require_login=False)
@as_json
def version_list(owner, package_name):
    package = _get_package(g.auth, owner, package_name)

    versions = (
        db.session.query(Version, Instance)
        .filter_by(package=package)
        .join(Version.instance)
        .all()
    )

    sorted_versions = sorted(versions, key=lambda row: row.Version.sort_key())

    return dict(
        versions=[
            dict(
                version=version.user_version,
                hash=instance.hash
            ) for version, instance in sorted_versions
        ]
    )

TAG_SCHEMA = {
    'type': 'object',
    'properties': {
        'hash': {
            'type': 'string'
        }
    },
    'required': ['hash']
}

@app.route('/api/tag/<owner>/<package_name>/<package_tag>', methods=['PUT'])
@api(schema=TAG_SCHEMA)
@as_json
def tag_put(owner, package_name, package_tag):
    # TODO: Write access for collaborators.
    if g.auth.user != owner:
        raise ApiException(
            requests.codes.forbidden,
            "Only the package owner can modify tags"
        )

    data = request.get_json()
    package_hash = data['hash']

    instance = (
        Instance.query
        .filter_by(hash=package_hash)
        .join(Instance.package)
        .filter_by(owner=owner, name=package_name)
        .one_or_none()
    )

    if instance is None:
        raise ApiException(requests.codes.not_found, "Package hash does not exist")

    # Update an existing tag or create a new one.
    tag = (
        Tag.query
        .with_for_update()
        .filter_by(package_id=instance.package_id, tag=package_tag)
        .one_or_none()
    )
    if tag is None:
        tag = Tag(
            package_id=instance.package_id,
            tag=package_tag,
            instance=instance
        )
        db.session.add(tag)
    else:
        tag.instance = instance

    db.session.commit()

    return dict()

@app.route('/api/tag/<owner>/<package_name>/<package_tag>', methods=['GET'])
@api(require_login=False)
@as_json
def tag_get(owner, package_name, package_tag):
    package = _get_package(g.auth, owner, package_name)

    instance = (
        Instance.query
        .join(Instance.tags)
        .filter_by(package=package, tag=package_tag)
        .one_or_none()
    )

    if instance is None:
        raise ApiException(
            requests.codes.not_found,
            "Tag %r does not exist" % package_tag
        )

    _mp_track(
        type="get_hash",
        package_owner=owner,
        package_name=package_name,
        package_tag=package_tag,
    )

    users = [access.user for access in package.access]
    is_public = 'public' in users
    is_team = 'team' in users

    return dict(
        hash=instance.hash,
        created_by=instance.created_by,
        created_at=instance.created_at.timestamp(),
        updated_by=instance.updated_by,
        updated_at=instance.updated_at.timestamp(),
        is_public=is_public,
        is_team=is_team,
    )

@app.route('/api/tag/<owner>/<package_name>/<package_tag>', methods=['DELETE'])
@api()
@as_json
def tag_delete(owner, package_name, package_tag):
    # TODO: Write access for collaborators.
    if g.auth.user != owner:
        raise ApiException(
            requests.codes.forbidden,
            "Only the package owner can delete tags"
        )

    tag = (
        Tag.query
        .with_for_update()
        .filter_by(tag=package_tag)
        .join(Tag.package)
        .filter_by(owner=owner, name=package_name)
        .one_or_none()
    )
    if tag is None:
        raise ApiException(
            requests.codes.not_found,
            "Package %s/%s tag %r does not exist" % (owner, package_name, package_tag)
        )

    db.session.delete(tag)
    db.session.commit()

    return dict()

@app.route('/api/tag/<owner>/<package_name>/', methods=['GET'])
@api(require_login=False)
@as_json
def tag_list(owner, package_name):
    package = _get_package(g.auth, owner, package_name)

    tags = (
        db.session.query(Tag, Instance)
        .filter_by(package=package)
        .order_by(Tag.tag)
        .join(Tag.instance)
        .all()
    )

    return dict(
        tags=[
            dict(
                tag=tag.tag,
                hash=instance.hash
            ) for tag, instance in tags
        ]
    )

@app.route('/api/access/<owner>/<package_name>/<user>', methods=['PUT'])
@api()
@as_json
def access_put(owner, package_name, user):
    if g.auth.user != owner:
        raise ApiException(
            requests.codes.forbidden,
            "Only the package owner can grant access"
        )

    auth_headers = {
        AUTHORIZATION_HEADER: g.auth_header
        }

    package = (
        Package.query
        .with_for_update()
        .filter_by(owner=owner, name=package_name)
        .one_or_none()
    )
    if package is None:
        raise PackageNotFoundException(owner, package_name)

    if VALID_EMAIL_RE.match(user):
        email = user.lower()
        invitation = Invitation(package=package, email=email)
        db.session.add(invitation)
        db.session.commit()

        # TODO: prettify this email, add sign up link
        body = (
            "{owner} shared data with you on Quilt.\n"
            "{owner}/{pkg}\n"
            "Sign up to access the data.\n"
        ).format(owner=owner, pkg=package_name)
        subject = "{owner} shared data with you on Quilt".format(owner=owner)

        try:
            send_email(recipient=email, body=body, sender='support@quiltdata.io', subject=subject)
            return {}
        except:
            raise ApiException(requests.codes.server_error, "Server error")

    else:
        _validate_username(user)
        if user == PUBLIC:
            if not ALLOW_ANONYMOUS_ACCESS:
                raise ApiException(requests.codes.forbidden, "Public access not allowed")
        elif user == TEAM:
            if not ALLOW_TEAM_ACCESS:
                raise ApiException(requests.codes.forbidden, "Team access not allowed")
        else:
            resp = auth_session.get(OAUTH_PROFILE_API % user,
                                    headers=auth_headers)
            if resp.status_code == requests.codes.not_found:
                raise ApiException(
                    requests.codes.not_found,
                    "User %s does not exist" % user
                    )
            elif resp.status_code != requests.codes.ok:
                raise ApiException(
                    requests.codes.server_error,
                    "Unknown error"
                    )

        try:
            access = Access(package=package, user=user)
            db.session.add(access)
            db.session.commit()
        except IntegrityError:
            raise ApiException(requests.codes.conflict, "The user already has access")

        return dict()

@app.route('/api/access/<owner>/<package_name>/<user>', methods=['GET'])
@api()
@as_json
def access_get(owner, package_name, user):
    _validate_username(user)
    if g.auth.user != owner:
        raise ApiException(
            requests.codes.forbidden,
            "Only the package owner can view access"
        )

    access = (
        db.session.query(Access)
        .filter_by(user=user)
        .join(Access.package)
        .filter_by(owner=owner, name=package_name)
        .one_or_none()
    )
    if access is None:
        raise PackageNotFoundException(owner, package_name)

    return dict()

@app.route('/api/access/<owner>/<package_name>/<user>', methods=['DELETE'])
@api()
@as_json
def access_delete(owner, package_name, user):
    _validate_username(user)
    if g.auth.user != owner:
        raise ApiException(
            requests.codes.forbidden,
            "Only the package owner can revoke access"
        )

    if user == owner:
        raise ApiException(
            requests.codes.forbidden,
            "Cannot revoke the owner's access"
        )

    if user == PUBLIC and not _private_packages_allowed():
        raise ApiException(
            requests.codes.payment_required,
            "Insufficient permissions. " +
            "Upgrade your plan to create private packages: https://quiltdata.com/profile."
        )

    access = (
        Access.query
        .with_for_update()
        .filter_by(user=user)
        .join(Access.package)
        .filter_by(owner=owner, name=package_name)
        .one_or_none()
    )
    if access is None:
        raise PackageNotFoundException(owner, package_name)

    db.session.delete(access)
    db.session.commit()
    return dict()

@app.route('/api/access/<owner>/<package_name>/', methods=['GET'])
@api()
@as_json
def access_list(owner, package_name):
    accesses = (
        Access.query
        .join(Access.package)
        .filter_by(owner=owner, name=package_name)
    )

    can_access = [access.user for access in accesses]
    is_collaborator = g.auth.user in can_access
    is_public = ALLOW_ANONYMOUS_ACCESS and (PUBLIC in can_access)
    is_team = ALLOW_TEAM_ACCESS and (TEAM in can_access)

    if is_public or is_team or is_collaborator:
        return dict(users=can_access)
    else:
        raise PackageNotFoundException(owner, package_name)

@app.route('/api/recent_packages/', methods=['GET'])
@api(require_login=False)
@as_json
def recent_packages():
    try:
        count = int(request.args.get('count', ''))
    except ValueError:
        count = 10

    if ALLOW_ANONYMOUS_ACCESS:
        max_visibility = PUBLIC
    elif ALLOW_TEAM_ACCESS:
        max_visibility = TEAM
    else:
        # Shouldn't really happen, but let's handle this case.
        raise ApiException(requests.codes.forbidden, "Not allowed")

    results = (
        db.session.query(Package, sa.func.max(Instance.updated_at))
        .join(Package.access)
        .filter_by(user=max_visibility)
        .join(Package.instances)
        .group_by(Package.id)
        .order_by(sa.func.max(Instance.updated_at).desc())
        .limit(count)
        .all()
    )

    return dict(
        packages=[
            dict(
                owner=package.owner,
                name=package.name,
                updated_at=updated_at
            ) for package, updated_at in results
        ]
    )

@app.route('/api/search/', methods=['GET'])
@api(require_login=False)
@as_json
def search():
    query = request.args.get('q', '')

    # Get the list of visible packages and their permissions.

    instances = (
        db.session.query(
            Instance.id,
            # We have an index on (keywords_tsv || blobs_tsv)
            tsvector_concat(
                Instance.keywords_tsv,
                Instance.blobs_tsv
            ).label('tsv'),
            Package.owner,
            Package.name,
            sa.func.bool_or(Access.user == PUBLIC).label('is_public'),
            sa.func.bool_or(Access.user == TEAM).label('is_team'),
            sa.func.plainto_tsquery(FTS_LANGUAGE, query).label('query')  # Just save the query as a variable
        )
        .join(Instance.package)
        .join(Package.access)
        .filter(_access_filter(g.auth))
        .join(Instance.tags)
        .filter(Tag.tag == LATEST_TAG)
        .group_by(Package.id, Instance.id)  # Redundant, but we need Instance.id and Package.*
        .subquery('i')
    )

    # Get the README contents and full-text search index.

    README_SNIPPET_LEN = 1024
    readmes = (
        db.session.query(
            Instance.id,
            sa.func.substr(S3Blob.preview, 1, README_SNIPPET_LEN).label('readme'),
        )
        .join(Instance.readme_blob)
        .subquery('r')
    )

    # Filter and sort the results.

    # Use the "rank / (rank + 1)" normalization; makes it look sort of like percentage.
    RANK_NORMALIZATION = 32

    results = (
        db.session.query(
            instances.c.owner,
            instances.c.name,
            instances.c.is_public,
            instances.c.is_team,
            readmes.c.readme,
            sa.func.ts_rank_cd(
                instances.c.tsv,
                instances.c.query,
                RANK_NORMALIZATION
            ).label('rank')
        )
        .outerjoin(readmes, instances.c.id == readmes.c.id)
        .filter(
            instances.c.tsv.op('@@')(instances.c.query)
            if query else True   # Disable the filter if there was no query string.
        )
        .order_by(sa.desc('rank'), instances.c.owner, instances.c.name)
    )

    return dict(
        packages=[
            dict(
                owner=owner,
                name=name,
                is_public=is_public,
                is_team=is_team,
                readme_preview=readme,
                rank=rank,
            ) for owner, name, is_public, is_team, readme, rank in results
        ]
    )

@app.route('/api/profile', methods=['GET'])
@api()
@as_json
def profile():
    if HAVE_PAYMENTS:
        customer = _get_or_create_customer()
        plan = _get_customer_plan(customer).value
        have_cc = customer.sources.total_count > 0
    else:
        plan = None
        have_cc = None

    # Check for outstanding package sharing invitations
    invitations = (
        db.session.query(Invitation, Package)
        .filter_by(email=g.auth.email.lower())
        .join(Invitation.package)
        )
    for invitation, package in invitations:
        access = Access(package=package, user=g.auth.user)
        db.session.add(access)
        db.session.delete(invitation)

    if invitations:
        db.session.commit()

    # We want to show only the packages owned by or explicitly shared with the user -
    # but also show whether they're public, in case a package is both public and shared with the user.
    # So do a "GROUP BY" to get the public info, then "HAVING" to filter out packages that aren't shared.
    packages = (
        db.session.query(
            Package,
            sa.func.bool_or(Access.user == PUBLIC),
            sa.func.bool_or(Access.user == TEAM)
        )
        .join(Package.access)
        .filter(_access_filter(g.auth))
        .group_by(Package.id)
        .order_by(
            sa.func.lower(Package.owner),
            sa.func.lower(Package.name)
        )
        .having(sa.func.bool_or(Access.user == g.auth.user))
        .all()
    )

    return dict(
        packages=dict(
            own=[
                dict(
                    owner=package.owner,
                    name=package.name,
                    is_public=is_public,
                    is_team=is_team,
                )
                for package, is_public, is_team in packages if package.owner == g.auth.user
            ],
            shared=[
                dict(
                    owner=package.owner,
                    name=package.name,
                    is_public=is_public,
                    is_team=is_team,
                )
                for package, is_public, is_team in packages if package.owner != g.auth.user
            ],
        ),
        plan=plan,
        have_credit_card=have_cc,
        is_admin=g.auth.is_admin,
    )

@app.route('/api/payments/update_plan', methods=['POST'])
@api()
@as_json
def payments_update_plan():
    if not HAVE_PAYMENTS:
        raise ApiException(requests.codes.not_found, "Payments not enabled")

    plan = request.values.get('plan')
    try:
        plan = PaymentPlan(plan)
    except ValueError:
        raise ApiException(requests.codes.bad_request, "Invalid plan: %r" % plan)

    if TEAM_ID:
        if not g.auth.is_admin:
            raise ApiException(requests.codes.forbidden, "Only the admin can update plans")
        # Can only switch to TEAM (from TEAM_UNPAID)
        # if plan != PaymentPlan.TEAM:
        if plan not in (PaymentPlan.TEAM, PaymentPlan.TEAM_UNPAID):
            raise ApiException(requests.codes.forbidden, "Can only switch between team plans")
    else:
        if plan not in (PaymentPlan.FREE, PaymentPlan.INDIVIDUAL):
            # Cannot switch to the BUSINESS_MEMBER plan manually.
            raise ApiException(requests.codes.forbidden, "Not allowed to switch to plan: %r" % plan)

    stripe_token = request.values.get('token')

    customer = _get_or_create_customer()

    if stripe_token is not None:
        customer.source = stripe_token

        try:
            customer.save()
        except stripe.InvalidRequestError as ex:
            raise ApiException(requests.codes.bad_request, str(ex))

        assert customer.sources.total_count

    if plan != PaymentPlan.FREE and not customer.sources.total_count:
        # No payment info.
        raise ApiException(
            requests.codes.payment_required,
            "Payment information required to upgrade to %r" % plan.value
        )

    subscription = customer.subscriptions.data[0]

    subscription.plan = plan.value
    try:
        subscription.save()
    except stripe.InvalidRequestError as ex:
        raise ApiException(requests.codes.server_error, str(ex))

    return dict(
        plan=plan.value
    )

@app.route('/api/payments/update_payment', methods=['POST'])
@api()
@as_json
def payments_update_payment():
    if not HAVE_PAYMENTS:
        raise ApiException(requests.codes.not_found, "Payments not enabled")

    stripe_token = request.values.get('token')
    if not stripe_token:
        raise ApiException(requests.codes.bad_request, "Missing token")

    if TEAM_ID and not g.auth.is_admin:
        raise ApiException(requests.codes.forbidden, "Only the admin can update payment info")

    customer = _get_or_create_customer()
    customer.source = stripe_token

    try:
        customer.save()
    except stripe.InvalidRequestError as ex:
        raise ApiException(requests.codes.bad_request, str(ex))

    return dict()

@app.route('/api/invite/', methods=['GET'])
@api(require_login=False)
@as_json
def invitation_user_list():
    invitations = (
        db.session.query(Invitation, Package)
        .filter_by(email=g.auth.email.lower())
        .join(Invitation.package)
        .all()
    )
    return dict(invitations=[dict(invitation_id=invite.id,
                                  owner=package.owner,
                                  package=package.name,
                                  email=invite.email,
                                  invited_at=invite.invited_at)
                             for invite, package in invitations])

@app.route('/api/invite/<owner>/<package_name>/', methods=['GET'])
@api()
@as_json
def invitation_package_list(owner, package_name):
    package = _get_package(g.auth, owner, package_name)
    invitations = (
        Invitation.query
        .filter_by(package_id=package.id)
    )

    return dict(invitations=[dict(invitation_id=invite.id,
                                  owner=package.owner,
                                  package=package.name,
                                  email=invite.email,
                                  invited_at=invite.invited_at)
                             for invite in invitations])

@app.route('/api/log', methods=['POST'])
@api(require_login=False, schema=LOG_SCHEMA)
@as_json
def client_log():
    data = request.get_json()
    for event in data:
        _mp_track(**event)

    return dict()

@app.route('/api/users/list', methods=['GET'])
@api(enabled=ENABLE_USER_ENDPOINTS, require_admin=True)
@as_json
def list_users():
    auth_headers = {
        AUTHORIZATION_HEADER: g.auth_header
    }

    user_list_api = "%s/accounts/users" % QUILT_AUTH_URL

    resp = auth_session.get(user_list_api, headers=auth_headers)

    if resp.status_code == requests.codes.not_found:
        raise ApiException(
            requests.codes.not_found,
            "Cannot list users"
            )
    elif resp.status_code != requests.codes.ok:
        raise ApiException(
            requests.codes.server_error,
            "Unknown error"
            )

    return resp.json()

@app.route('/api/users/list_detailed', methods=['GET'])
@api(enabled=ENABLE_USER_ENDPOINTS, require_admin=True)
@as_json
def list_users_detailed():
    package_counts_query = (
        db.session.query(Package.owner, sa.func.count(Package.owner))
        .group_by(Package.owner)
        )
    package_counts = dict(package_counts_query)

    events = (
        db.session.query(Event.user, Event.type, sa.func.count(Event.type))
        .group_by(Event.user, Event.type)
        )

    event_results = defaultdict(int)
    for event_user, event_type, event_count in events:
        event_results[(event_user, event_type)] = event_count

    # replicate code from list_users since endpoints aren't callable from each other
    auth_headers = {
        AUTHORIZATION_HEADER: g.auth_header
    }

    user_list_api = "%s/accounts/users" % QUILT_AUTH_URL

    users = auth_session.get(user_list_api, headers=auth_headers).json()

    results = {
        user['username'] : {
            'packages' : package_counts.get(user['username'], 0),
            'installs' : event_results[(user['username'], Event.Type.INSTALL)],
            'previews' : event_results[(user['username'], Event.Type.PREVIEW)],
            'pushes' : event_results[(user['username'], Event.Type.PUSH)],
            'deletes' : event_results[(user['username'], Event.Type.DELETE)],
            'status' : 'active' if user['is_active'] else 'disabled',
            'last_seen' : user['last_login'],
            'is_admin' : user['is_staff']
            }
        for user in users['results']
    }

    return {'users' : results}


@app.route('/api/users/create', methods=['POST'])
@api(enabled=ENABLE_USER_ENDPOINTS, require_admin=True, schema=USERNAME_EMAIL_SCHEMA)
@as_json
def create_user():
    auth_headers = {
        AUTHORIZATION_HEADER: g.auth_header,
        "Content-Type": "application/json",
        "Accept": "application/json",
    }

    user_create_api = '%s/accounts/users/' % QUILT_AUTH_URL

    data = request.get_json()
    username = data['username']
    _validate_username(username)

    resp = auth_session.post(user_create_api, headers=auth_headers,
        data=json.dumps({
            "username": username,
            "first_name": "",
            "last_name": "",
            "email": data['email'],
            "is_superuser": False,
            "is_staff": False,
            "is_active": True,
            "last_login": datetime.utcnow().strftime("%Y-%m-%dT%H:%M:%S")
        }))

    if resp.status_code == requests.codes.not_found:
        raise ApiException(
            requests.codes.not_found,
            "Cannot create user"
            )

    if resp.status_code == requests.codes.bad:
        if resp.text == '{"email":["Enter a valid email address."]}':
            raise ApiException(
                requests.codes.bad,
                "Please enter a valid email address."
                )

        raise ApiException(
            requests.codes.bad,
            "Bad request. Maybe there's already a user with the username you provided?"
            )

    elif resp.status_code != requests.codes.created:
        raise ApiException(
            requests.codes.server_error,
            "Unknown error"
            )

    return resp.json()

@app.route('/api/users/disable', methods=['POST'])
@api(enabled=ENABLE_USER_ENDPOINTS, require_admin=True, schema=USERNAME_SCHEMA)
@as_json
def disable_user():
    data = request.get_json()
    username = data['username']
    if g.auth.user == username:
        raise ApiException(requests.codes.forbidden, "Can't disable yourself")

    _disable_user(username)
    return {}

@app.route('/api/users/enable', methods=['POST'])
@api(enabled=ENABLE_USER_ENDPOINTS, require_admin=True, schema=USERNAME_SCHEMA)
@as_json
def enable_user():
    data = request.get_json()
    username = data['username']
    _enable_user(username)
    return {}

# This endpoint is disabled pending a rework of authentication
@app.route('/api/users/delete', methods=['POST'])
@api(enabled=False, require_admin=True, schema=USERNAME_SCHEMA)
@as_json
def delete_user():
    data = request.get_json()
    username = data['username']
    try:
        _delete_user(username)
    except Exception as e:
        raise ApiException(
            requests.codes.not_found,
            "User not found"
            )

@app.route('/api/audit/<owner>/<package_name>/')
@api(require_admin=True)
@as_json
def audit_package(owner, package_name):
    events = (
        Event.query
        .filter_by(package_owner=owner, package_name=package_name)
    )

    return dict(
        events=[dict(
            created=event.created.timestamp(),
            user=event.user,
            type=Event.Type(event.type).name,
            package_owner=event.package_owner,
            package_name=event.package_name,
            package_hash=event.package_hash,
            extra=event.extra,
        ) for event in events]
    )

@app.route('/api/audit/<user>/')
@api(require_admin=True)
@as_json
def audit_user(user):
    events = (
        Event.query
        .filter_by(user=user)
    )

    return dict(
        events=[dict(
            created=event.created.timestamp(),
            user=event.user,
            type=Event.Type(event.type).name,
            package_owner=event.package_owner,
            package_name=event.package_name,
            package_hash=event.package_hash,
            extra=event.extra,
        ) for event in events]
    )

@app.route('/api/admin/package_summary')
@api(require_admin=True)
@as_json
def package_summary():
    events = (
        db.session.query(Event.package_owner, Event.package_name, Event.type, 
                         sa.func.count(Event.type), sa.func.max(Event.created))
        .group_by(Event.package_owner, Event.package_name, Event.type)
        )

    event_results = defaultdict(lambda: {'count':0})
    packages = set()
    for event_owner, event_package, event_type, event_count, latest in events:
        package = "{owner}/{pkg}".format(owner=event_owner, pkg=event_package)
        event_results[(package, event_type)] = {'latest':latest.timestamp(), 'count':event_count}
        packages.add(package)

    results = {
        package : {
            'installs' : event_results[(package, Event.Type.INSTALL)],
            'previews' : event_results[(package, Event.Type.PREVIEW)],
            'pushes' : event_results[(package, Event.Type.PUSH)],
            'deletes' : event_results[(package, Event.Type.DELETE)]
        } for package in packages
    }

    return {'packages' : results}

@app.route('/api/users/reset_password', methods=['POST'])
@api(enabled=ENABLE_USER_ENDPOINTS, require_admin=True, schema=USERNAME_SCHEMA)
@as_json
def api_reset_password():
    data = request.get_json()
    username = data['username']
    if reset_password(username):
        return {}
    else:
        raise ApiException(requests.codes.not_found, "User not found.")

@app.route('/reset_password', methods=['POST'])
@api(enabled=ENABLE_USER_ENDPOINTS, require_admin=True)
@as_json
def api_reset_password_form():
    data = request.get_json()
    link = data['link']
    password = data['password']
    # TODO: reset password
    return {}
    


<<<<<<< HEAD
@app.route('/api/activate/<link>')
@api(require_login=False)
@as_json
def api_activate_account(link):
    payload = verify_activation_link(link)
    if payload:
        user_id = payload['id']
        _activate_user(user_id)
        # TODO: send confirmation email
        return {}
    else:
        return {'error': 'Activation link not valid'}, 400
=======
    return resp.json()

def _comment_dict(comment):
    # JSON/JavaScript is not very good with large integers, so let's use strings to be safe.
    str_id = '%016x' % comment.id

    return dict(
        id=str_id,
        author=comment.author,
        created=comment.created.timestamp(),
        contents=comment.contents
    )

@app.route('/api/comments/<owner>/<package_name>/', methods=['POST'])
@api()
@as_json
def comments_post(owner, package_name):
    package = _get_package(g.auth, owner, package_name)

    contents = request.get_json()['contents']

    comment = Comment(package=package, author=g.auth.user, contents=contents)

    db.session.add(comment)
    db.session.commit()

    # We disable automatic object expiration on commit, so refresh it manually.
    db.session.refresh(comment)

    return dict(comment=_comment_dict(comment))

@app.route('/api/comments/<owner>/<package_name>/', methods=['GET'])
@api(require_login=False)
@as_json
def comments_list(owner, package_name):
    package = _get_package(g.auth, owner, package_name)

    comments = Comment.query.filter_by(package=package).order_by(Comment.created)

    return dict(comments=map(_comment_dict, comments))
>>>>>>> d1e07733
<|MERGE_RESOLUTION|>--- conflicted
+++ resolved
@@ -46,17 +46,11 @@
 from .const import FTS_LANGUAGE, PaymentPlan, PUBLIC, TEAM, VALID_NAME_RE, VALID_EMAIL_RE
 from .core import (decode_node, find_object_hashes, hash_contents,
                    FileNode, GroupNode, RootNode, TableNode, LATEST_TAG, README)
-<<<<<<< HEAD
 from .mail import send_email
-from .models import (Access, Code, Customer, Event, Instance, InstanceBlobAssoc, Invitation, Log, Package,
-                     S3Blob, Tag, Token, User, Version)
-from .schemas import GET_OBJECTS_SCHEMA, LOG_SCHEMA, PACKAGE_SCHEMA, USERNAME_EMAIL_SCHEMA, USERNAME_SCHEMA
-=======
-from .models import (Access, Comment, Customer, Event, Instance, InstanceBlobAssoc, Invitation,
-                     Log, Package, S3Blob, Tag, Version)
+from .models import (Access, Code, Comment, Customer, Event, Instance, 
+        InstanceBlobAssoc, Invitation, Log, Package, S3Blob, Tag, Token, User, Version)
 from .schemas import (COMMENT_SCHEMA, GET_OBJECTS_SCHEMA, LOG_SCHEMA, PACKAGE_SCHEMA,
                       USERNAME_EMAIL_SCHEMA, USERNAME_SCHEMA)
->>>>>>> d1e07733
 from .search import keywords_tsvector, tsvector_concat
 
 QUILT_CDN = 'https://cdn.quiltdata.com/'
@@ -2326,10 +2320,7 @@
     password = data['password']
     # TODO: reset password
     return {}
-    
-
-
-<<<<<<< HEAD
+
 @app.route('/api/activate/<link>')
 @api(require_login=False)
 @as_json
@@ -2342,8 +2333,6 @@
         return {}
     else:
         return {'error': 'Activation link not valid'}, 400
-=======
-    return resp.json()
 
 def _comment_dict(comment):
     # JSON/JavaScript is not very good with large integers, so let's use strings to be safe.
@@ -2382,5 +2371,4 @@
 
     comments = Comment.query.filter_by(package=package).order_by(Comment.created)
 
-    return dict(comments=map(_comment_dict, comments))
->>>>>>> d1e07733
+    return dict(comments=map(_comment_dict, comments))