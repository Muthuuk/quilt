--- conflicted
+++ resolved
@@ -54,11 +54,7 @@
 
         # Build again using the cache
         build.build_package(None, 'test_cache', PACKAGE, path)
-<<<<<<< HEAD
-
-=======
         
->>>>>>> 939f592c
         # TODO load DFs based on contents of .yml file at PATH
         # not hardcoded vals (this will require loading modules from variable
         # names, probably using __module__)
