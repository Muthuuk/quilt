--- conflicted
+++ resolved
@@ -213,8 +213,6 @@
         mock_open.assert_called_with('%s/login' % command.get_registry_url('foo'))
 
         mock_login_with_token.assert_called_with('foo', old_refresh_token)
-<<<<<<< HEAD
-=======
 
     @patch('quilt.tools.command._open_url')
     @patch('quilt.tools.command.input')
@@ -233,7 +231,6 @@
     def test_login_with_token_invalid_team(self):
         with pytest.raises(command.CommandException, match='Invalid team name'):
             command.login_with_token('fo!o', '123')
->>>>>>> 939f592c
 
     @patch('quilt.tools.command._save_auth')
     def test_login_token(self, mock_save):
