"""
Tests for CLI

Quick reference:
    When adding a new test, the test should append the specific param
        key paths it covers to TESTED_PARAMS.
    When test_cli_new_param or test_cli_missing_param fails, add or
        remove the param key paths from KNOWN_PARAMS, and add/remove
        related tests, which should be easily findable by the key path.
    When test_coverage fails, the path is present in KNOWN_PARAMS, but
        no test has added the key path to TESTED_PARAMS.

=== Adding/Removing Params ===
Terminology:
    param tree: param info represented by an `ArgparseIntrospector`
    keypath: A list, containing indexes into a nested mapping.
        A keypath can be used directly to get an item from an
        `ArgparseIntrospector` object, for example:
            keypath = [0, 'access', 0, 'add', 0]
            params = get_all_param_paths()
            # returns 'package', which is the name of the first param
            # for 'quilt access add <package>, <user>'
            params[keypath]

Usage:
    When a new param is created or deleted in main.py's ArgumentParser,
    a test will fail.  The failed test will show the key paths for which
    a test must be added or removed.

    This indicates that there should be a test written for the specific
    combination of arguments that has been created, and/or that tests
    for arguments that no longer exist should be removed (or verified).

    This helps to recognize when a change has been made that might be a
    breaking change.

    Key paths take the form:
        [0, 'version', 0, 'add', 0]


=== CLI <--> Python API Testing ===

To test that the CLI is calling the API correctly, we mock the
command module using the MockObject class.  During this process,
the following steps occur:
    * params for the specific commands to be tested are marked as
      tested in TESTED_PARAMS.
    * If the OS environment has QUILT_TEST_CLI_SUBPROC=True
      * Quilt is called as a subprocess with the specified options
        and QUILT_TEST_CLI_SUBPROC="True" in the environment
      * QUILT_TEST_CLI_SUBPROC is read and MockObject is used
        by tools/main.py
      * MockObject emits JSON to stdout
      * JSON is read from subprocess
    * Otherwise:
      * quilt.tools.main.command is mocked with MockObject
      * quilt.tools.main.argument_parser() is called
      * quilt.tools.main.main() is called with parsed args
    * Function calls are read from MockObject instance
    * Function is verified to exist in actual command module
    * args and kwargs are bound to the function (without calling it)
      to ensure that the arguments work.
    * Types, values, or other conditions to be sent to the command
      function may be checked by the specific test as well.

The binding step should prevent any CLI parameters from changes or
removal (or incompatible additions) on the API side.
"""
#NOTE: This is slow in subproc mode due to frequent quilt executions (see #194)
#TODO: More tests!
#TODO: remove xfail from test_coverage() once coverage is complete

# BUG: (minor) add args/kwargs items into param trees.
# It's not very easy to do this, but it fixes the issue that
# we currently leave some ambiguity as to whether [0, 'foo', 'bar']
# indicates:
#     Anonymous positional argument 0
#     Followed by required argument 'foo'
#     Followed by required or optional argument 'bar'
# or indicates:
#     Positional 0, when 'foo' is given
#     Followed by required or optional argument "bar"
#
# This means if the argument order is restructured in a particular way,
# a change may not be noticed.  And, as we all know, if it's possible,
# it will eventually occur.
# Fixing this improves our coverage, but might be somewhat complex.

import os
import sys
import json
import signal
import inspect
import collections
from time import sleep
from subprocess import check_output, CalledProcessError, Popen, PIPE

import pytest
from six import string_types

from ..tools.const import EXIT_KB_INTERRUPT
from .utils import BasicQuiltTestCase

# inspect.argspec is deprecated, so
from ..tools.compat import signature


## "Static" vars
_TEST_DIR = os.path.dirname(os.path.abspath(__file__))
_QUILT_DIR = os.path.dirname(_TEST_DIR)
PACKAGE_DIR = os.path.dirname(_QUILT_DIR)

# When a test for CLI params is called, append the param key paths that
# the test addresses to this variable.
# Get an example key path by calling get_all_param_paths()
TESTED_PARAMS = []

# KNOWN_PARAMS
# This is a list of keypaths.
# When adding a new param to the cli, add the param here.
# New or missing cli param keypaths can be found in test errors,
# These can be directly added or removed from the KNOWN_PARAMS
# variable, as befits your situation.
KNOWN_PARAMS = [
    ['--dev'],
    ['--version'],
    [0],
    [0, 'access'],
    [0, 'access', 0],
    [0, 'access', 0, 'add'],
    [0, 'access', 0, 'add', 0],
    [0, 'access', 0, 'add', 1],
    [0, 'access', 0, 'list'],
    [0, 'access', 0, 'list', 0],
    [0, 'access', 0, 'remove'],
    [0, 'access', 0, 'remove', 0],
    [0, 'access', 0, 'remove', 1],
    [0, 'build'],
    [0, 'build', 0],
    [0, 'build', 1],
    [0, 'check'],
    [0, 'check', '--env'],
    [0, 'check', 0],
    [0, 'config'],
    [0, 'delete'],
    [0, 'delete', 0],
    [0, 'export'],
    [0, 'export', 0],
    [0, 'export', 1],
    [0, 'generate'],
    [0, 'generate', 0],
    [0, 'help'],
    [0, 'help', 0],
    [0, 'inspect'],
    [0, 'inspect', 0],
    [0, 'install'],
    [0, 'install', '-f'],
    [0, 'install', '-t'],
    [0, 'install', '-v'],
    [0, 'install', '-x'],
    [0, 'install', 0],
    [0, 'log'],
    [0, 'log', 0],
    [0, 'login'],
    [0, 'login', 0],
    [0, 'logout'],
    [0, 'logout', 0],
    [0, 'ls'],
    [0, 'push'],
    [0, 'push', '--public'],
    [0, 'push', '--team'],
    [0, 'push', '--reupload'],
    [0, 'push', 0],
    [0, 'rm'],
    [0, 'rm', '-f'],
    [0, 'rm', 0],
    [0, 'search'],
    [0, 'search', 0],
    [0, 'tag'],
    [0, 'tag', 0],
    [0, 'tag', 0, 'add'],
    [0, 'tag', 0, 'add', 0],
    [0, 'tag', 0, 'add', 1],
    [0, 'tag', 0, 'add', 2],
    [0, 'tag', 0, 'list'],
    [0, 'tag', 0, 'list', 0],
    [0, 'tag', 0, 'remove'],
    [0, 'tag', 0, 'remove', 0],
    [0, 'tag', 0, 'remove', 1],
    [0, 'version'],
    [0, 'version', 0],
    [0, 'version', 0, 'add'],
    [0, 'version', 0, 'add', 0],
    [0, 'version', 0, 'add', 1],
    [0, 'version', 0, 'add', 2],
    [0, 'version', 0, 'list'],
    [0, 'version', 0, 'list', 0],
]


## Helper functions
def get_all_param_paths():
    """Get all paths by introspecting the ArgumentParser from main()

    This returns a list of key paths into the current param tree
    as per `get_current_param_tree()`.

    Key paths take the form:
        [0, 'version', 0, 'add', 0]
    ..where numbers indicate a positional param, and text indicates either
    a permitted argument for a positional, or an option.

    :returns: list of lists (list of key paths)
    :rtype: list
    """
    return get_missing_key_paths(get_current_param_tree(), {}, exhaustive=True)


def get_current_param_tree():
    """Get a tree of param names.

    This has the same structure as KNOWN_PARAMS, but contains the
    current params from main().

    :rtype: ArgparseIntrospector
    """
    from ..tools import main
    return ArgparseIntrospector(main.argument_parser())


def get_missing_key_paths(a, b, exhaustive=False):
    """Return key paths from a that aren't in b

    Key paths take the form of a list of keys in a which, if followed, lead to
    a missing key in b.

    If 'exhaustive' is True, then paths in `a` whose parents are known to be
    missing from `b` will also be included.  If it is False, only the topmost
    key paths will be included.
    Example:
        if two paths are missing from `b`:  ['x', 'y', 'z'] and ['x', 'y'],
        then with `exhaustive` set, both will be returned.  With `exhaustive`
        not set, only ['x', 'y'] will be returned.

    :param a: ArgparseIntrospector or list of paths to acquire paths from
    :param b: ArgparseIntrospector or list of paths be tested
    :param exhaustive: Include children of paths missing from b as well
    :rtype: list
    """
    if isinstance(a, ArgparseIntrospector):
        a = list(a.iterpaths())
    if isinstance(b, ArgparseIntrospector):
        b = list(b.iterpaths())
    b_set = set(tuple(kp) for kp in b)

    results = []
    for kpath in a:
        if tuple(kpath) not in b_set:
            results.append(kpath)
    return results


def get_paramtest_coverage():
    """Shows CLI param test coverage based on reporting by test functions.

    Returns a dict with `'missing'` and `'percentage'` keys.
    """
    ideal_data = [tuple(v) for v in get_all_param_paths()]
    ideal = set(ideal_data)
    tested = set(tuple(v) for v in TESTED_PARAMS)
    # remove covered test cases that aren't in the main argparser
    tested &= ideal
    missing = ideal - tested
    covered = ideal - missing
    return {'missing': [list(v) for v in ideal_data if v in missing],
            'percentage': len(covered) / len(ideal)}


def fails_binding(func, args, kwargs):
    """Check if the given `args` and `kwargs` fails binding to `func`.

    :returns: False if bound successfully, string message if failed.
    """
    try:
        signature(func).bind(*args, **kwargs)
        return False
    except TypeError as error:
        return error.args[0] if error.args and error.args[0] else "Failed to bind"


class ArgparseIntrospector(collections.Mapping):
    def __init__(self, argparse_object, ignore=('-h', '--help'), leaf_func=lambda x: getattr(x, 'dest', None)):
        """Create a parameter tree from an argparse parser.

        Once an ArgumentParser is configured, it can be passed as the param
        `argparse_object`, which makes the parameters available as a tree.

        If any parameter has an item from `ignore` in its opton strings, it
        will be excluded from the tree and from iteration.

        The `leaf_func` param warrants a bit more of an in-depth description.
        When an object is found not to have any further children, it is passed
        to the leaf_func.  The returned value is then entered into the tree.
        The default function simply returns the object's "dest" attribute,
        which acts as a very short description of what the argument is, in
        this case.

        :param argparse_object: A (configured) ArgumentParser object
        :param ignore: Ignore arguments in given iterable (-h, --help by default)
        :param leaf_func: Receives an object.  Data returned is entered into tree.
        """
        self.data = argparse_object
        self.ignored = ignore
        self.leaf_func = leaf_func

    def __getitem__(self, key):
        """Fetch value by key or key path."""
        if not isinstance(key, list):
            return self._getitem(key)
        key_path = key
        if not key_path:
            raise KeyError("empty key path list")
        value = self
        for k in key_path:
            try:
                value = value[k]
            except (KeyError, TypeError):
                raise KeyError("Invalid key path", key_path)
        return value

    def _getitem(self, k):
        if k in self.ignored:
            raise KeyError("Ignored: {!r}".format(k))

        if isinstance(k, int):
            positionals = self.data._get_positional_actions()
            try:
                action = positionals[k]
            except IndexError:
                raise KeyError(k)
            choices = action.choices
            if not choices:
                return self.leaf_func(action)
            return collections.OrderedDict((choice, ArgparseIntrospector(parser))
                                            for choice, parser in choices.items())
        else:
            optionals = self.data._get_optional_actions()
            for o in optionals:
                if k in o.option_strings:
                    return self.leaf_func(o)
        raise KeyError(k)

    def __len__(self):
        return len(tuple(self.__iter__()))

    def __iter__(self):
        for index, positional in enumerate(self.data._get_positional_actions()):
            yield index
        for optional in self.data._get_optional_actions():
            if any(s in self.ignored for s in optional.option_strings):
                continue
            yield optional.option_strings[0]

    def as_dict(self):
        def _mcopy(old):
            if not old:
                return self.leaf_func(old.data)
            if not isinstance(old, collections.Mapping):
                return old
            new = {}
            for k, v in old.items():
                new[k] = _mcopy(v) if v else None
            return new
        return _mcopy(self)

    @classmethod
    def _iterpaths(cls, mapping, sortkey=lambda x: repr(x)):
        """Iterate recursively over contained keys and key paths"""
        if sortkey:
            keys = sorted(mapping, key=sortkey)
        else:
            keys = mapping.keys()
        for key in keys:
            value = mapping[key]
            yield [key]
            if isinstance(value, collections.Mapping):
                for path in cls._iterpaths(value, sortkey):
                    yield [key] + path

    def iterpaths(self, sortkey=lambda x: repr(x)):
        for x in self._iterpaths(self, sortkey):
            yield x

    def __repr__(self):
        message = "ArgparseIntrospector with args: [\n    {}\n]"
        args = '\n    '.join(repr(x) for x in self.iterpaths())
        return message.format(args)


class MockObject(object):
    """Mocks objects with callables.

    For any attribute that is accessed, if that attribute is callable
    or doesn't exist, it retrieves a fake callabe.
    The fake callable does the following:
      * asserts that self._result is empty
      * records the call args as self._result
      * records whether or not the function existed
      * if use_stdout is True, it prints json of _result to stdout
    """
    _target = None
    __result = {}

    def __init__(self, target, use_stdout=False):
        self._target = target
        self._use_stdout = use_stdout

    @property
    def _result(self):
        """Deletes itself after being read."""
        result = self.__result
        self.__result = {}
        return result

    @_result.setter
    def _result(self, v):
        assert not self.__result
        self.__result = v

    def __getattr__(self, attrname):
        matched = hasattr(self._target, attrname)
        attr = getattr(self._target, attrname, None)

        # don't mock non-callable attributes
        if matched and not callable(attr):
            return attr
        # don't mock exceptions
        if inspect.isclass(attr) and issubclass(attr, BaseException):
            return attr

        def dummy_func(*args, **kwargs):
            bind_failure = fails_binding(attr, args=args, kwargs=kwargs)

            result = {
                'func': attrname,
                'matched': matched,
                'args': args,
                'kwargs': kwargs,
                'bind failure': bind_failure,
            }

            if self._use_stdout:
                print(json.dumps(result, indent=4))
            self._result = result
        return dummy_func


class TestCLI(BasicQuiltTestCase):
    def setUp(self):
        # must be imported from within functions to avoid circular import
        from ..tools import main, command

        self.mock_command = MockObject(command)
        main.command = self.mock_command
        self._main = main

        self.param_tree = get_current_param_tree()
        self.parser = self.param_tree.data

        # used when using subprocess calls
        self.env = os.environ.copy()
        self.env['PYTHON_PATH'] = PACKAGE_DIR

        self.quilt_command = [sys.executable, '-c', 'from quilt.tools import main; main.main()',
                              'quilt testing']

    def tearDown(self):
        # restore the real 'command' module back to the 'main' module
        self._main.command = self.mock_command._target

    def execute(self, cli_args):
        """Execute a command using the method specified by the environment

        When "QUILT_TEST_CLI_SUBPROC" is set to "True", use a subprocess.
        Otherwise, call main() directly.

        :returns: dict of return codes and calls made to `command` functions
        """
        # CLI mode -- actually executes "quilt <cli args>"
        # This mode is preferable, once quilt load times improve.
        if self.env.get('QUILT_TEST_CLI_SUBPROC', '').lower() == 'true':
            return self.execute_cli(cli_args)
        # Fast mode -- calls main.main(cli_args) instead of actually executing quilt
        else:
            return self.execute_fast(cli_args)

    def execute_cli(self, cli_args):
        """Execute quilt <cli_args> by executing quilt in a subprocess

        Typically only runs when 'QUILT_TEST_CLI_SUBPROC' is set, and also
        sets it in the subprocess OS environment.

        This method is preferable for completeness of testing, but currently
        quilt loads far too slowly for it to be useful except perhaps in
        automated testing like Travis or Appveyor.
        """
        result = {}

        quilt = self.quilt_command
        cmd = quilt + cli_args
        env = self.env.copy()

        if not env.get('QUILT_TEST_CLI_SUBPROC', '').lower() == 'true':
            env['QUILT_TEST_CLI_SUBPROC'] = "True"

        try:
            result = json.loads(check_output(cmd, env=env).decode())
            result['return code'] = 0
        except CalledProcessError as error:
            result['return code'] = error.returncode
        return result

    def execute_fast(self, cli_args):
        """Execute quilt by calling quilt.tools.main.main(cli_args)

        This process is significantly faster than execute_cli, but may be
        slightly less complete.
        """
        result = {}
        try:
            self._main.main(cli_args)
        except SystemExit as error:
            result['return code'] = error.args[0] if error.args else 0
        else:
            result['return code'] = 0
        result.update(self.mock_command._result)
        return result

    def _general_execute_tests(self, result, funcname):
        """Takes the result from an execution and verifies general conditions

        Convenience method.
        This may not always be applicable, but it checks a few commond conditions.
        """
        assert result['return code'] == 0      # command accepted by argparse?
        assert result['matched'] is True       # found func in mocked object?
        assert not result['bind failure']      # argparse calling args matched func args?
        assert not result['args']              # only kwargs were used to call the function?
        assert result['func'] == funcname      # called func matches expected funcname?

    def test_cli_new_param(self):
        missing_paths = get_missing_key_paths(self.param_tree, KNOWN_PARAMS, exhaustive=True)
        if missing_paths:
            message = "Unknown/new CLI param key paths:\n\t{}"
            pytest.fail(message.format('\n\t'.join(repr(x) for x in missing_paths)))

    def test_cli_missing_param(self):
        missing_paths = get_missing_key_paths(KNOWN_PARAMS, self.param_tree, exhaustive=True)
        if missing_paths:
            message = "Missing CLI param key paths:\n\t{}"
            pytest.fail(message.format('\n\t'.join(repr(x) for x in missing_paths)))

    def test_cli_command_config(self):
        """Ensures the 'config' command calls a specific API"""
        ## This test covers the following arguments that require testing
        TESTED_PARAMS.extend([
            [0, 'config'],
        ])

        ## This section tests for circumstances expected to be rejected by argparse.
        expect_fail_2_args = [
            'config --badparam'.split(),
            ]
        for args in expect_fail_2_args:
            assert self.execute(args)['return code'] == 2

        ## This section tests for appropriate types and values.
        cmd = ['config']
        result = self.execute(cmd)

        # General tests
        self._general_execute_tests(result, funcname='config')

        # Specific tests
        assert not result['kwargs']

    def test_cli_command_push(self):
        ## This test covers the following arguments that require testing
        TESTED_PARAMS.extend([
            [0, 'push'],
            [0, 'push', 0],
            [0, 'push', '--public'],
            [0, 'push', '--reupload'],
        ])

        ## This section tests for circumstances expected to be rejected by argparse.
        expect_fail_2_args = [
            'push'.split(),
            'push --public'.split(),
            'push --reupload'.split(),
            'push --public --reupload'.split(),
            ]
        for args in expect_fail_2_args:
            assert self.execute(args)['return code'] == 2

        ## This section tests for appropriate types and values.
        cmd = 'push fakeuser/fakepackage'.split()
        result = self.execute(cmd)

        # General tests
        self._general_execute_tests(result, funcname='push')

        # Specific tests
        assert result['kwargs']['reupload'] is False
        assert result['kwargs']['public'] is False
        assert result['kwargs']['package'] == 'fakeuser/fakepackage'

        ## Test the flags as well..
        cmd = 'push --reupload --public fakeuser/fakepackage'.split()
        result = self.execute(cmd)

        # General tests
        self._general_execute_tests(result, funcname='push')

        # Specific tests
        assert result['kwargs']['reupload'] is True
        assert result['kwargs']['public'] is True
        assert result['kwargs']['package'] == 'fakeuser/fakepackage'

<<<<<<< HEAD
    def test_cli_command_export(self):
        ## This test covers the following arguments that require testing
        TESTED_PARAMS.extend([
            [0, 'export'],
            [0, 'export', 0],
            [0, 'export', 1]
            ])

        ## This section tests for circumstances expected to be rejected by argparse.
        expect_fail_2_args = [
            'export'.split(),
            'export too many args'.split(),
            ]
        for args in expect_fail_2_args:
            assert self.execute(args)['return code'] == 2

        ## This section tests for appropriate types and values.
        # run the command
        cmd = 'export fakeuser/fakepackage'.split()
        result = self.execute(cmd)

        # General tests
        self._general_execute_tests(result, funcname='export')

        # Specific tests
        assert result['kwargs']['package'] == 'fakeuser/fakepackage'
        assert result['kwargs']['output_path'] == '.'

        # run next command
        cmd = 'export fakeuser/fakepackage fakedir'.split()
        result = self.execute(cmd)

        # General tests
        self._general_execute_tests(result, funcname='export')

        # Specific tests
        assert result['kwargs']['package'] == 'fakeuser/fakepackage'
        assert result['kwargs']['output_path'] == 'fakedir'

=======
    def test_cli_option_dev_flag(self):
        # also test ctrl-c
        if os.name == 'nt':
            pytest.xfail("This test causes appveyor to freeze in windows.")

        TESTED_PARAMS.append(['--dev'])

        cmd = ['--dev', 'install', 'user/test']
        if os.name == 'posix':
            SIGINT = signal.SIGINT
        elif os.name == 'nt':
            SIGINT = signal.CTRL_C_EVENT
        else:
            raise ValueError("Unknown OS type: " + os.name)

        result = self.execute(cmd)

        # was the --dev arg accepted by argparse?
        assert result['return code'] == 0

        # We need to run a command that blocks.  To do so, I'm disabling the
        # test mocking of the command module, and executing a command that
        # blocks waiting for input ('config').
        no_mock = os.environ.copy()
        no_mock['QUILT_TEST_CLI_SUBPROC'] = 'false'

        # With no '--dev' arg, the process should exit without a traceback
        cmd = self.quilt_command + ['config']
        proc = Popen(cmd, stdin=PIPE, stdout=PIPE, stderr=PIPE, env=no_mock)
        # if interrupt is sent too fast, the files won't even be parsed.
        sleep(3)
        proc.send_signal(SIGINT)
        stdout, stderr = (b.decode() for b in proc.communicate())
        assert 'Traceback' not in stderr
        # Return code should indicate keyboard interrupt
        assert proc.returncode == EXIT_KB_INTERRUPT

        # With the '--dev' arg, the process should display a traceback
        cmd = self.quilt_command + ['--dev', 'config']
        proc = Popen(cmd, stdin=PIPE, stdout=PIPE, stderr=PIPE, env=no_mock)
        # if interrupt is sent too fast, the files won't even be parsed.
        sleep(3)
        proc.send_signal(SIGINT)
        stdout, stderr = (b.decode() for b in proc.communicate())
        print("\n\n{}\n\n{}\n\n".format(stdout, stderr))
        assert 'Traceback (most recent call last)' in stderr
        # Return code should be the generic exit code '1' for unhandled exception
        assert proc.returncode == 1



# need capsys, so this isn't in the unittest class
def test_cli_command_in_help(capsys):
    """Tests for inclusion in 'help'

    Only tests the base subcommand, not sub-subcommands.
    """
    TESTED_PARAMS.append(['--version'])

    from quilt.tools.main import main

    expected_params = set()
    hidden_params = set()
    expected_optionals = set()
    hidden_optionals = {'--dev'}

    for argpath in KNOWN_PARAMS:
        if len(argpath) == 1:
            if isinstance(argpath[0], string_types):
                assert argpath[0].startswith('-'),  "bug in test, not in tested code"
                expected_optionals.add(argpath[0])
            continue
        if isinstance(argpath[1], string_types):
            expected_params.add(argpath[1])

    try:
        main(['help'])
    except SystemExit:
        pass

    outerr = capsys.readouterr()
    lines = outerr.out.split('\n')

    for pos, line in enumerate(lines):
        if line.strip() == '<subcommand>':
            start = pos + 1

    found_params = []
    for pos, line in enumerate(lines[start:]):
        print(line)
        if line.strip() == "optional arguments:":
            print("stopping (optionals)")
            start = pos + 1
            break
        splitline = line.split(None, 1)
        if not splitline:
            print('skipped (splitline)')
            continue
        if line[4] == ' ':  # skip multiline help text
            print('skipped (char 4)')
            continue
        arg = splitline[0]
        found_params.append(arg)

    assert found_params == sorted(found_params), 'Help params should be sorted properly'
    assert set(found_params) | hidden_params == expected_params, 'Found params do not match expected params'

    found_optionals = []
    for line in lines[start:]:
        splitline = line.split(None, 1)   # ignore second optional form if present (--help, -h)
        if not splitline:
            continue
        optional = splitline[0].rstrip(',')
        if not optional.startswith('-'):
            continue
        print(optional)
        if optional in ['--help', '-h']:
            continue
        found_optionals.append(optional)

    assert found_optionals == sorted(found_optionals)
    assert set(found_optionals) | hidden_optionals == expected_optionals
>>>>>>> 1452947b


@pytest.mark.xfail
def test_coverage():
    result = get_paramtest_coverage()

    # this display can be removed once this function isn't xfailed anymore
    if result['missing']:
        msg = ("\nThe following param paths aren't tested,\n"
               "except for change notification and signature matching:\n  {}")
        print(msg.format("\n  ".join(repr(x) for x in result['missing'])))
    print("Param-path specific test coverage: {:.0f}%".format(result['percentage'] * 100))

    assert not result['missing']  # cli params not tested yet
    assert result['percentage'] == 1<|MERGE_RESOLUTION|>--- conflicted
+++ resolved
@@ -115,7 +115,7 @@
 # Get an example key path by calling get_all_param_paths()
 TESTED_PARAMS = []
 
-# KNOWN_PARAMS
+## KNOWN_PARAMS
 # This is a list of keypaths.
 # When adding a new param to the cli, add the param here.
 # New or missing cli param keypaths can be found in test errors,
@@ -480,12 +480,12 @@
 
     def execute(self, cli_args):
         """Execute a command using the method specified by the environment
-
         When "QUILT_TEST_CLI_SUBPROC" is set to "True", use a subprocess.
         Otherwise, call main() directly.
 
         :returns: dict of return codes and calls made to `command` functions
         """
+
         # CLI mode -- actually executes "quilt <cli args>"
         # This mode is preferable, once quilt load times improve.
         if self.env.get('QUILT_TEST_CLI_SUBPROC', '').lower() == 'true':
@@ -627,7 +627,6 @@
         assert result['kwargs']['public'] is True
         assert result['kwargs']['package'] == 'fakeuser/fakepackage'
 
-<<<<<<< HEAD
     def test_cli_command_export(self):
         ## This test covers the following arguments that require testing
         TESTED_PARAMS.extend([
@@ -667,7 +666,6 @@
         assert result['kwargs']['package'] == 'fakeuser/fakepackage'
         assert result['kwargs']['output_path'] == 'fakedir'
 
-=======
     def test_cli_option_dev_flag(self):
         # also test ctrl-c
         if os.name == 'nt':
@@ -790,7 +788,6 @@
 
     assert found_optionals == sorted(found_optionals)
     assert set(found_optionals) | hidden_optionals == expected_optionals
->>>>>>> 1452947b
 
 
 @pytest.mark.xfail
