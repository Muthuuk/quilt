# Copyright (c) 2017 Quilt Data, Inc. All rights reserved.

############################################################
# NOTE: This file is shared between compiler and registry. #
# Do not add any client or server specific code here.      #
############################################################

from enum import Enum
import hashlib
import os
import struct

from six import iteritems, itervalues, string_types


class PackageFormat(Enum):
    HDF5 = 'HDF5'
    PARQUET = 'PARQUET'
    default = PARQUET

class Node(object):
    @property
    @classmethod
    def json_type(cls):
        raise NotImplementedError

    def __eq__(self, other):
        if isinstance(other, self.__class__):
            return self.__dict__ == other.__dict__
        return NotImplemented

    def __ne__(self, other):
        return not self == other

    def __hash__(self):
        return hash(self.__dict__)

    def __json__(self):
        return dict(self.__dict__, type=self.json_type)

class GroupNode(Node):
    json_type = 'GROUP'

    def __init__(self, children):
        assert isinstance(children, dict)
        self.children = children

    def preorder(self):
        """
        Performs a pre-order walk of the package tree starting at this node.
        It returns a list of the nodes in the order visited.
        """
        stack = [self]
        output = []

        while stack:
            node = stack.pop()
            for child in itervalues(node.children):
                output.append(child)
                if isinstance(child, GroupNode):
                    stack.append(child)
        return output

class RootNode(GroupNode):
    json_type = 'ROOT'

class TableNode(Node):
    json_type = 'TABLE'

    def __init__(self, hashes, format, metadata=None):
        if metadata is None:
            metadata = {}

        assert isinstance(hashes, list)
        assert isinstance(format, string_types), '%r' % format
        assert isinstance(metadata, dict)
<<<<<<< HEAD
        assert not os.path.isabs(metadata.get('q_path') or '')
=======
        assert not os.path.isabs(metadata.get('q_path') or '')  # handles q_path when None
>>>>>>> 6ba38e12

        self.hashes = hashes
        self.format = PackageFormat(format)
        self.metadata = metadata

    def __json__(self):
        val = super(TableNode, self).__json__()
        val['format'] = self.format.value
        return val

class FileNode(Node):
    json_type = 'FILE'

    def __init__(self, hashes, metadata):
        assert isinstance(hashes, list)
        assert isinstance(metadata, dict)
<<<<<<< HEAD
        assert metadata.get('q_path')
        assert not os.path.isabs(metadata['q_path'])

        if not metadata.get('q_path'):
            raise ValueError("`metadata` for a FileNode requires 'q_path' to be set.")
=======
        assert not os.path.isabs(metadata.get('q_path') or '')  # handles q_path when None
>>>>>>> 6ba38e12

        self.hashes = hashes
        self.metadata = metadata

NODE_TYPE_TO_CLASS = {cls.json_type: cls for cls in [GroupNode, RootNode, TableNode, FileNode]}

def encode_node(node):
    if isinstance(node, Node):
        return node.__json__()
    raise TypeError("Unexpected type: %r" % type(node))

def decode_node(value):
    type_str = value.pop('type', None)
    if type_str is None:
        return value
    node_cls = NODE_TYPE_TO_CLASS[type_str]
    return node_cls(**value)

def hash_contents(contents):
    """
    Creates a hash of key names and hashes in a package dictionary.

    "contents" must be a GroupNode.
    """
    assert isinstance(contents, GroupNode)

    result = hashlib.sha256()

    def _hash_int(value):
        result.update(struct.pack(">L", value))

    def _hash_str(string):
        assert isinstance(string, string_types)
        _hash_int(len(string))
        result.update(string.encode())

    def _hash_object(obj):
        _hash_str(obj.json_type)
        if isinstance(obj, (TableNode, FileNode)):
            hashes = obj.hashes
            _hash_int(len(hashes))
            for hval in hashes:
                _hash_str(hval)
        elif isinstance(obj, GroupNode):
            children = obj.children
            _hash_int(len(children))
            for key, child in sorted(iteritems(children)):
                _hash_str(key)
                _hash_object(child)
        else:
            assert False, "Unexpected object: %r" % obj

    _hash_object(contents)

    return result.hexdigest()

def find_object_hashes(obj):
    """
    Iterator that returns hashes of all of the tables.
    """
    if isinstance(obj, (TableNode, FileNode)):
        for objhash in obj.hashes:
            yield objhash
    elif isinstance(obj, GroupNode):
        for child in itervalues(obj.children):
            for objhash in find_object_hashes(child):
                yield objhash<|MERGE_RESOLUTION|>--- conflicted
+++ resolved
@@ -74,11 +74,7 @@
         assert isinstance(hashes, list)
         assert isinstance(format, string_types), '%r' % format
         assert isinstance(metadata, dict)
-<<<<<<< HEAD
-        assert not os.path.isabs(metadata.get('q_path') or '')
-=======
         assert not os.path.isabs(metadata.get('q_path') or '')  # handles q_path when None
->>>>>>> 6ba38e12
 
         self.hashes = hashes
         self.format = PackageFormat(format)
@@ -92,18 +88,13 @@
 class FileNode(Node):
     json_type = 'FILE'
 
-    def __init__(self, hashes, metadata):
+    def __init__(self, hashes, metadata=None):
+        if metadata is None:
+            metadata = {}
+
         assert isinstance(hashes, list)
         assert isinstance(metadata, dict)
-<<<<<<< HEAD
-        assert metadata.get('q_path')
-        assert not os.path.isabs(metadata['q_path'])
-
-        if not metadata.get('q_path'):
-            raise ValueError("`metadata` for a FileNode requires 'q_path' to be set.")
-=======
         assert not os.path.isabs(metadata.get('q_path') or '')  # handles q_path when None
->>>>>>> 6ba38e12
 
         self.hashes = hashes
         self.metadata = metadata
