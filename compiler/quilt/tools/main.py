"""
Parses the command-line arguments and runs a command.
"""

from __future__ import print_function

import argparse
import sys
import os
import pkg_resources

import requests

import quilt
from . import command
from .const import DEFAULT_QUILT_YML

# Mock `command` when running as a subprocess during testing
if os.environ.get('QUILT_TEST_CLI_SUBPROC') == "True":
    from ..test import test_cli
    command = test_cli.MockObject(command, use_stdout=True)


HANDLE = "owner/package_name"
VERSION = command.VERSION


def get_full_version():
    # attempt to return egg name with version
    try:
        quilt = pkg_resources.get_distribution('quilt')
    except pkg_resources.DistributionNotFound:
        pass
    else:
        return "quilt {} ({})".format(VERSION, quilt.egg_name())
    # ..otherwise, just the version
    return "quilt " + VERSION


class UsageAction(argparse.Action):
    """Argparse action to print usage (short help)"""
    def __call__(self, parser, namespace, values, option_string=None):
        parser.print_usage()
        exit()


class CustomHelpParser(argparse.ArgumentParser):
    def __init__(self, *args, **kwargs):
        full_help_only = kwargs.pop('full_help_only', False)
        helpcommand = kwargs.pop('helpcommand', False)

        kwargs['add_help'] = False
        super(CustomHelpParser, self).__init__(*args, **kwargs)
        if full_help_only:
            self.add_argument('--help', '-h', action='help', help="Show help")
        elif helpcommand:
            self.add_argument('--help', action='help', help="Show this message")
            self.add_argument('-h', action=UsageAction, help="Show short help (usage) for the 'help' command",
                              nargs=0, default=argparse.SUPPRESS)
        else:
            self.add_argument('--help', action='help', help="Show full help for given command")
            self.add_argument('-h', action=UsageAction, help="Show short help (usage) for given command",
                              nargs=0, default=argparse.SUPPRESS)


def argument_parser():
    def check_hash(group, hashstr):
        # TODO: add this universally once short hashes are supported in other functions.
        return (hashstr if 6 <= len(hashstr) <= 64 else
                group.error('hashes must be 6-64 chars long'))

    parser = CustomHelpParser(description="Quilt Command Line", add_help=False, full_help_only=True,)
    parser.add_argument('--version', action='version', version=get_full_version(),
                        help="Show version number and exit")

    # Hidden option '--dev' for development
    parser.add_argument('--dev', action='store_true', help=argparse.SUPPRESS)

    subparsers = parser.add_subparsers(metavar="<subcommand>")
    subparsers.required = True


    ## Note for `add_parser()` parameters:
    #   `description` can be long-form help.
    #   `help` is short help, listed in the base `quilt help` view.

<<<<<<< HEAD
    export_p = subparsers.add_parser("export",
                                     description="Export file data from package or subpackage to filesystem")
    export_p.add_argument("package", type=str, help=HANDLE)
    export_p.add_argument("output_path", type=str, default='.', nargs='?',
                          help="Destination folder (auto-created), default '.'")
    export_p.set_defaults(func=command.export)

    login_p = subparsers.add_parser("login", description="Log in to configured Quilt server")
    login_p.set_defaults(func=command.login)
=======
    # quilt access
    shorthelp = "List, add, or remove who has access to a given package"
    access_p = subparsers.add_parser("access", description=shorthelp, help=shorthelp)
    access_subparsers = access_p.add_subparsers(title="Access", dest='subcommand')
    access_subparsers.required = True
>>>>>>> 1452947b

    # quilt access add
    shorthelp = "Allow a user to access a package"
    access_add_p = access_subparsers.add_parser("add", description=shorthelp, help=shorthelp)
    access_add_p.add_argument("package", type=str, help=HANDLE)
    access_add_p.add_argument("user", type=str, help="User to add")
    access_add_p.set_defaults(func=command.access_add)

    # quilt access list
    shorthelp = "List who has access to a given package"
    access_list_p = access_subparsers.add_parser("list", description=shorthelp, help=shorthelp)
    access_list_p.add_argument("package", type=str, help=HANDLE)
    access_list_p.set_defaults(func=command.access_list)

    # quilt access remove
    shorthelp = "Remove a user's access to a package"
    access_remove_p = access_subparsers.add_parser("remove", description=shorthelp, help=shorthelp)
    access_remove_p.add_argument("package", type=str, help=HANDLE)
    access_remove_p.add_argument("user", type=str, help="User to remove")
    access_remove_p.set_defaults(func=command.access_remove)

    # quilt build
    shorthelp = "Compile a Quilt data package from directory or YAML file"
    build_p = subparsers.add_parser("build", description=shorthelp, help=shorthelp)
    build_p.add_argument("package", type=str, help=HANDLE)
    build_p.add_argument("path", type=str, help="Path to source directory or YAML file")
    build_p.set_defaults(func=command.build)

    # quilt check
    shorthelp = "Execute checks for a given build"
    check_p = subparsers.add_parser("check", description=shorthelp, help=shorthelp)
    check_p.add_argument("path", nargs="?", type=str, help="Path to source directory or YAML file")
    check_p.add_argument("--env", type=str, help="use which environment (default=default)")
    check_p.set_defaults(func=command.check)

    # quilt config
    shorthelp = "Configure Quilt"
    config_p = subparsers.add_parser("config", description=shorthelp, help=shorthelp)
    config_p.set_defaults(func=command.config)

    # quilt delete
    shorthelp = "Delete the package (and all of its history) from the server"
    delete_p = subparsers.add_parser("delete", description=shorthelp, help=shorthelp)
    delete_p.add_argument("package", type=str, help="Owner/Package Name")
    delete_p.set_defaults(func=command.delete)

    # quilt generate
    shorthelp = "Generate a build-file for Quilt build from a directory of build files"
    generate_p = subparsers.add_parser("generate", description=shorthelp, help=shorthelp)
    generate_p.add_argument("directory", help="Source file directory")
    generate_p.set_defaults(func=command.generate)

    # quilt help
    shorthelp = "Show help for any given Quilt command"
    help_p = subparsers.add_parser("help", description=shorthelp, help=shorthelp, add_help=False, helpcommand=True)
    help_p.add_argument('subcommand', nargs="*", help="Optional -- any Quilt subcommand")
    help_p.set_defaults(func=lambda subcommand=[]: parser.parse_args(subcommand + ['--help']))

    # quilt inspect
    shorthelp = "Inspect package details"
    inspect_p = subparsers.add_parser("inspect", description=shorthelp, help=shorthelp)
    inspect_p.add_argument("package", type=str, help=HANDLE)
    inspect_p.set_defaults(func=command.inspect)

    # quilt install
    shorthelp = "Install a package from the server"
    install_p = subparsers.add_parser("install", description=shorthelp, help=shorthelp)

    # quilt install: When default quilt yml file is present, don't require the 'package' argument.
    pkg_help = ("owner/package_name[/path/...] or @filename (defaults to @{} when present)"
                .format(DEFAULT_QUILT_YML))
    if os.path.exists(DEFAULT_QUILT_YML):
        install_p.add_argument("package", type=str, help=pkg_help, nargs="?", default="@"+DEFAULT_QUILT_YML)
    else:
        install_p.add_argument("package", type=str, help=pkg_help)

    install_p.set_defaults(func=command.install)
    install_p.add_argument("-f", "--force", action="store_true", help="Overwrite without prompting")
    # not a threading mutex, obv.
    install_mutex_group = install_p.add_mutually_exclusive_group()
    install_mutex_group.add_argument("-x", "--hash", help="Package hash", type=str)
    install_mutex_group.add_argument("-v", "--version", type=str, help="Package version")
    install_mutex_group.add_argument("-t", "--tag", type=str, help="Package tag - defaults to 'latest'")

    # quilt log
    shorthelp = "Show log for a specified package"
    log_p = subparsers.add_parser("log", description=shorthelp, help=shorthelp)
    log_p.add_argument("package", type=str, help=HANDLE)
    log_p.set_defaults(func=command.log)

    # quilt login
    shorthelp = "Log in to configured Quilt server"
    login_p = subparsers.add_parser("login", description=shorthelp, help=shorthelp)
    login_p.add_argument("team", type=str, nargs='?', help="Specify team to log in as")
    login_p.set_defaults(func=command.login)

    # quilt logout
    shorthelp = "Log out of current Quilt server"
    logout_p = subparsers.add_parser("logout", description=shorthelp, help=shorthelp)
    logout_p.add_argument("team", type=str, nargs='?', help="Specify team to log out from")
    logout_p.set_defaults(func=command.logout)

    # quilt ls
    shorthelp = "List locally-installed packages"
    ls_p = subparsers.add_parser("ls", description=shorthelp, help=shorthelp)
    ls_p.set_defaults(func=command.ls)

    # quilt push
    shorthelp = "Push a data package to the server"
    push_p = subparsers.add_parser("push", description=shorthelp, help=shorthelp)
    push_p.add_argument("package", type=str, help=HANDLE)
    push_p.add_argument("--public", action="store_true",
                        help=("Create or update a public package " +
                              "(fails if the package exists and is private)"))
    push_p.add_argument("--team", action="store_true",
                        help=("Create or update a team-visible package " +
                              "(fails if the package exists and is private)"))
    push_p.add_argument("--reupload", action="store_true",
                        help="Re-upload all fragments, even if fragment is already in registry")
    push_p.set_defaults(func=command.push)

    # quilt rm
    shorthelp = "Remove a package locally"
    rm_p = subparsers.add_parser("rm", description=shorthelp, help=shorthelp)
    rm_p.add_argument("package", type=str, help=HANDLE)
    rm_p.add_argument("-f", "--force", action="store_true", help="Remove without prompting")
    rm_p.set_defaults(func=command.rm)

    # quilt search
    shorthelp = "Search for a package on the server"
    search_p = subparsers.add_parser("search", description=shorthelp, help=shorthelp)
    search_p.add_argument("query", type=str, help="Search query (max 5 keywords)")
    search_p.set_defaults(func=command.search)

    # quilt tag
    shorthelp = "List, add, or remove tags for a package on the server"
    tag_p = subparsers.add_parser("tag", description=shorthelp, help=shorthelp)
    tag_subparsers = tag_p.add_subparsers(dest='subcommand', metavar="<subcommand>")
    tag_subparsers.required = True

    # quilt tag add
    shorthelp = "Add a new tag to the server for the given package hash"
    tag_add_p = tag_subparsers.add_parser("add", description=shorthelp, help=shorthelp)
    tag_add_p.add_argument("package", type=str, help=HANDLE)
    tag_add_p.add_argument("tag", type=str, help="Tag name")
    tag_add_p.add_argument("pkghash", type=str, help="Package hash")
    tag_add_p.set_defaults(func=command.tag_add)

    # quilt tag list
    shorthelp = "List tags for a given package on the server"
    tag_list_p = tag_subparsers.add_parser("list", description=shorthelp, help=shorthelp)
    tag_list_p.add_argument("package", type=str, help=HANDLE)
    tag_list_p.set_defaults(func=command.tag_list)

    # quilt tag remove
    shorthelp = "Remove a tag from the server"
    tag_remove_p = tag_subparsers.add_parser("remove", description=shorthelp, help=shorthelp)
    tag_remove_p.add_argument("package", type=str, help=HANDLE)
    tag_remove_p.add_argument("tag", type=str, help="Tag name")
    tag_remove_p.set_defaults(func=command.tag_remove)

    # quilt version
    shorthelp = "List or permanently add a package version to the server"
    version_p = subparsers.add_parser("version", description=shorthelp, help=shorthelp)
    version_subparsers = version_p.add_subparsers(dest='subcommand', metavar="<subcommand>")
    version_subparsers.required = True

    # quilt version add
    shorthelp = "Permanently add a version of a package to the server"
    version_add_p = version_subparsers.add_parser("add", description=shorthelp, help=shorthelp)
    version_add_p.add_argument("package", type=str, help=HANDLE)
    version_add_p.add_argument("version", type=str, help="Version")
    version_add_p.add_argument("pkghash", type=str, help="Package hash")
    version_add_p.set_defaults(func=command.version_add)

    # quilt version list
    shorthelp = "List versions of package on the server"
    version_list_p = version_subparsers.add_parser("list", description=shorthelp, help=shorthelp)
    version_list_p.add_argument("package", type=str, help=HANDLE)
    version_list_p.set_defaults(func=command.version_list)

    return parser


def main(args=None):
    """Build and run parser

    :param args: cli args from tests
    """
    parser = argument_parser()
    args = parser.parse_args(args)

    # If 'func' isn't present, something is misconfigured above or no (positional) arg was given.
    if not hasattr(args, 'func'):
        args = parser.parse_args(['help'])  # show help

    # Convert argparse.Namespace into dict and clean it up.
    # We can then pass it directly to the helper function.
    kwargs = vars(args)

    # handle the '--dev' option
    if kwargs.pop('dev') or os.environ.get('QUILT_DEV_MODE', '').strip().lower() == 'true':
        # Enables CLI ctrl-c tracebacks, and whatever anyone else uses it for
        quilt._DEV_MODE = True
    else:
        # Disables CLI ctrl-c tracebacks, etc.
        quilt._DEV_MODE = False

    func = kwargs.pop('func')

    try:
        func(**kwargs)
        return 0
    except command.CommandException as ex:
        print(ex, file=sys.stderr)
        return 1
    except requests.exceptions.ConnectionError as ex:
        print("Failed to connect: %s" % ex, file=sys.stderr)
        return 1<|MERGE_RESOLUTION|>--- conflicted
+++ resolved
@@ -84,23 +84,11 @@
     #   `description` can be long-form help.
     #   `help` is short help, listed in the base `quilt help` view.
 
-<<<<<<< HEAD
-    export_p = subparsers.add_parser("export",
-                                     description="Export file data from package or subpackage to filesystem")
-    export_p.add_argument("package", type=str, help=HANDLE)
-    export_p.add_argument("output_path", type=str, default='.', nargs='?',
-                          help="Destination folder (auto-created), default '.'")
-    export_p.set_defaults(func=command.export)
-
-    login_p = subparsers.add_parser("login", description="Log in to configured Quilt server")
-    login_p.set_defaults(func=command.login)
-=======
     # quilt access
     shorthelp = "List, add, or remove who has access to a given package"
     access_p = subparsers.add_parser("access", description=shorthelp, help=shorthelp)
     access_subparsers = access_p.add_subparsers(title="Access", dest='subcommand')
     access_subparsers.required = True
->>>>>>> 1452947b
 
     # quilt access add
     shorthelp = "Allow a user to access a package"
@@ -146,6 +134,14 @@
     delete_p = subparsers.add_parser("delete", description=shorthelp, help=shorthelp)
     delete_p.add_argument("package", type=str, help="Owner/Package Name")
     delete_p.set_defaults(func=command.delete)
+
+    # quilt export
+    shorthelp = "Export file data from package or subpackage to filesystem"
+    export_p = subparsers.add_parser("export", description=shorthelp, help=shorthelp)
+    export_p.add_argument("package", type=str, help=HANDLE)
+    export_p.add_argument("output_path", type=str, default='.', nargs='?',
+                          help="Destination folder (auto-created), default '.'")
+    export_p.set_defaults(func=command.export)
 
     # quilt generate
     shorthelp = "Generate a build-file for Quilt build from a directory of build files"
