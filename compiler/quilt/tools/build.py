--- conflicted
+++ resolved
@@ -26,8 +26,6 @@
 from . import check_functions as qc            # pylint:disable=W0611
 
 
-<<<<<<< HEAD
-=======
 class BuildException(Exception):
     """
     Build-time exception class
@@ -35,7 +33,6 @@
     pass
 
 
->>>>>>> 2710bde6
 def _have_pyspark():
     """
     Check if we're running Pyspark
