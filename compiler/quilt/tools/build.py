"""
parse build file, serialize package
"""
from collections import defaultdict, Iterable
import glob
import importlib
import json
import os
import re
from types import ModuleType

import numpy as np
import pandas as pd
from pandas import DataFrame as df
from six import iteritems, string_types

import yaml
from tqdm import tqdm

from .compat import pathlib
from .const import DEFAULT_BUILDFILE, PACKAGE_DIR_NAME, PARSERS, RESERVED
from .core import PackageFormat
from .hashing import digest_file, digest_string
from .package import Package, ParquetLib
from .store import PackageStore, StoreException
from .util import FileWithReadProgress, is_nodename, to_nodename, parse_package

from . import check_functions as qc            # pylint:disable=W0611


class BuildException(Exception):
    """
    Build-time exception class
    """
    pass


def _have_pyspark():
    """
    Check if we're running Pyspark
    """
    if _have_pyspark.flag is None:
        try:
            if Package.get_parquet_lib() is ParquetLib.SPARK:
                import pyspark  # pylint:disable=W0612
                _have_pyspark.flag = True
            else:
                _have_pyspark.flag = False
        except ImportError:
            _have_pyspark.flag = False
    return _have_pyspark.flag
_have_pyspark.flag = None

def _path_hash(path, transform, kwargs):
    """
    Generate a hash of source file path + transform + args
    """
    sortedargs = ["%s:%r:%s" % (key, value, type(value))
                  for key, value in sorted(iteritems(kwargs))]
    srcinfo = "{path}:{transform}:{{{kwargs}}}".format(path=os.path.abspath(path),
                                                   transform=transform,
                                                   kwargs=",".join(sortedargs))
    return digest_string(srcinfo)

def _is_internal_node(node):
    is_leaf = not node or node.get(RESERVED['file']) or node.get(RESERVED['package'])
    return not is_leaf

def _pythonize_name(name):
    safename = re.sub('[^A-Za-z0-9]+', '_', name).strip('_')

    if safename and safename[0].isdigit():
        safename = "n%s" % safename

    if not is_nodename(safename):
        raise BuildException("Unable to determine a Python-legal name for %r" % name)
    return safename

def _run_checks(dataframe, checks, checks_contents, nodename, rel_path, target, env='default'):
    _ = env  # TODO: env support for checks
    print("Running data integrity checks...")
    checks_list = re.split(r'[,\s]+', checks.strip())
    unknown_checks = set(checks_list) - set(checks_contents)
    if unknown_checks:
        raise BuildException("Unknown check(s) '%s' for %s @ %s" %
                             (", ".join(list(unknown_checks)), rel_path, target))
    for check in checks_list:
        res = exec_yaml_python(checks_contents[check], dataframe, nodename, rel_path, target)
        if not res and res is not None:
            raise BuildException("Data check failed: %s on %s @ %s" % (
                check, rel_path, target))

def _gen_glob_data(dir, pattern, child_table):
    """Generates node data by globbing a directory for a pattern"""
    dir = pathlib.Path(dir)
    matched = False
    used_names = set()  # Used by to_nodename to prevent duplicate names
    # sorted so that renames (if any) are consistently ordered
    for filepath in sorted(dir.glob(pattern)):
        if filepath.is_dir():
            continue
        else:
            matched = True

        # create node info
        node_table = {} if child_table is None else child_table.copy()
        filepath = filepath.relative_to(dir)
        node_table[RESERVED['file']] = str(filepath)
        node_name = to_nodename(filepath.stem, invalid=used_names)
        used_names.add(node_name)
        print("Matched with {!r}: {!r}".format(pattern, str(filepath)))

        yield node_name, node_table

    if not matched:
        print("Warning: {!r} matched no files.".format(pattern))
        return

def _build_node(build_dir, package, name, node, fmt, target='pandas', checks_contents=None,
                dry_run=False, env='default', ancestor_args={}):
    """
    Parameters
    ----------
    ancestor_args : dict
      any transform inherited from an ancestor
      plus any inherited handler kwargs
      Users can thus define kwargs that affect entire subtrees
      (e.g. transform: csv for 500 .txt files)
      and overriding of ancestor or peer values.
      Child transform or kwargs override ancestor k:v pairs.
    """
    if _is_internal_node(node):
        # NOTE: YAML parsing does not guarantee key order
        # fetch local transform and kwargs values; we do it using ifs
        # to prevent `key: None` from polluting the update
        local_args = {}
        if node.get(RESERVED['transform']):
            local_args[RESERVED['transform']] = node[RESERVED['transform']]
        if node.get(RESERVED['kwargs']):
            local_args[RESERVED['kwargs']] = node[RESERVED['kwargs']]
        group_args = ancestor_args.copy()
        group_args.update(local_args)
        # if it's not a reserved word it's a group that we can descend
        groups = {k: v for k, v in iteritems(node) if k not in RESERVED}
        for child_name, child_table in groups.items():
            if glob.has_magic(child_name):
                # child_name is a glob string, use it to generate multiple child nodes
                for gchild_name, gchild_table in _gen_glob_data(build_dir, child_name, child_table):
                    full_gchild_name = name + '/' + gchild_name if name else gchild_name
                    _build_node(build_dir, package, full_gchild_name, gchild_table, fmt,
                        checks_contents=checks_contents, dry_run=dry_run, env=env, ancestor_args=group_args)
            else:
                if not isinstance(child_name, str) or not is_nodename(child_name):
                    raise StoreException("Invalid node name: %r" % child_name)
                full_child_name = name + '/' + child_name if name else child_name
                _build_node(build_dir, package, full_child_name, child_table, fmt,
                    checks_contents=checks_contents, dry_run=dry_run, env=env, ancestor_args=group_args)
    else:  # leaf node
        # prevent overwriting existing node names
        if name in package:
            raise BuildException("Naming conflict: {!r} added to package more than once".format(name))
        # handle group leaf nodes (empty groups)
        if not node:
            if not dry_run:
                package.save_group(name)
            return
<<<<<<< HEAD
       
        include_package = node.get(RESERVED['package'])
        if include_package:
            team, user, pkgname, subpath = parse_package(include_package, allow_subpath=True)
            existing_pkg = PackageStore.find_package(team, user, pkgname)
            if existing_pkg is None:
                raise BuildException("Package not found: %s" % include_package)

            if subpath:
                try:
                    node = existing_pkg["/".join(subpath)]
                except KeyError:                    
                    msg = "Package {team}:{owner}/{pkg} has no subpackage: {subpath}"
                    raise BuildException(msg.format(team=team,
                                                    owner=user,
                                                    pkg=pkgname,
                                                    subpath=subpath))
=======
        # handle remaining leaf nodes types
        rel_path = node.get(RESERVED['file'])
        if not rel_path:
            raise BuildException("Leaf nodes must define a %s key" % RESERVED['file'])
        path = os.path.join(build_dir, rel_path)
        # get either the locally defined transform or inherit from an ancestor
        transform = node.get(RESERVED['transform']) or ancestor_args.get(RESERVED['transform'])

        ID = 'id' # pylint:disable=C0103
        if transform:
            transform = transform.lower()
            if (transform not in PARSERS) and (transform != ID):
                raise BuildException("Unknown transform '%s' for %s @ %s" %
                                     (transform, rel_path, target))
        else: # guess transform if user doesn't provide one
            _, ext = splitext_no_dot(rel_path)
            transform = ext
            if transform not in PARSERS:
                transform = ID
            print("Inferring 'transform: %s' for %s" % (transform, rel_path))
        # TODO: parse/check environments:
        # environments = node.get(RESERVED['environments'])

        checks = node.get(RESERVED['checks'])
        if transform == ID:
            #TODO move this to a separate function
            if checks:
                with open(path, 'r') as fd:
                    data = fd.read()
                    _run_checks(data, checks, checks_contents, name, rel_path, target, env=env)
            if not dry_run:
                print("Registering %s..." % path)
                package.save_file(path, name, rel_path)
        else:
            # copy so we don't modify shared ancestor_args
            handler_args = dict(ancestor_args.get(RESERVED['kwargs'], {}))
            # local kwargs win the update
            handler_args.update(node.get(RESERVED['kwargs'], {}))
            # Check Cache
            store = PackageStore()
            path_hash = _path_hash(path, transform, handler_args)
            source_hash = digest_file(path)

            cachedobjs = []
            if os.path.exists(store.cache_path(path_hash)):
                with open(store.cache_path(path_hash), 'r') as entry:
                    cache_entry = json.load(entry)
                    if cache_entry['source_hash'] == source_hash:
                        cachedobjs = cache_entry['obj_hashes']
                        assert isinstance(cachedobjs, list)

            # Check to see that cached objects actually exist in the store
            # TODO: check for changes in checks else use cache
            # below is a heavy-handed fix but it's OK for check builds to be slow  
            if not checks and cachedobjs and all(os.path.exists(store.object_path(obj)) for obj in cachedobjs):
                # Use existing objects instead of rebuilding
                package.save_cached_df(cachedobjs, name, rel_path, transform, target, fmt)
>>>>>>> 5ba62e5e
            else:
                node = existing_pkg.get_contents()
            package.save_package_tree(name, node)
        else:
            # handle remaining leaf nodes types
            rel_path = node.get(RESERVED['file'])
            if not rel_path:
                raise BuildException("Leaf nodes must define a %s key" % RESERVED['file'])
            path = os.path.join(build_dir, rel_path)

            # get either the locally defined transform or inherit from an ancestor
            transform = node.get(RESERVED['transform']) or ancestor_args.get(RESERVED['transform'])

            ID = 'id' # pylint:disable=C0103
            if transform:
                transform = transform.lower()
                if (transform not in PARSERS) and (transform != ID):
                    raise BuildException("Unknown transform '%s' for %s @ %s" %
                                         (transform, rel_path, target))
            else: # guess transform if user doesn't provide one
                _, ext = splitext_no_dot(rel_path)
                transform = ext
                if transform not in PARSERS:
                    transform = ID
                print("Inferring 'transform: %s' for %s" % (transform, rel_path))
            # TODO: parse/check environments:
            # environments = node.get(RESERVED['environments'])

            checks = node.get(RESERVED['checks'])
            if transform == ID:
                #TODO move this to a separate function
                if checks:
                    with open(path, 'r') as fd:
                        data = fd.read()
                        _run_checks(data, checks, checks_contents, name, rel_path, target, env=env)
                if not dry_run:
                    print("Registering %s..." % path)
                    package.save_file(path, name, rel_path)
            else:
                # copy so we don't modify shared ancestor_args
                handler_args = dict(ancestor_args.get(RESERVED['kwargs'], {}))
                # local kwargs win the update
                handler_args.update(node.get(RESERVED['kwargs'], {}))
                # Check Cache
                store = PackageStore()
                path_hash = _path_hash(path, transform, handler_args)
                source_hash = digest_file(path)

                cachedobjs = []
                if os.path.exists(store.cache_path(path_hash)):
                    with open(store.cache_path(path_hash), 'r') as entry:
                        cache_entry = json.load(entry)
                        if cache_entry['source_hash'] == source_hash:
                            cachedobjs = cache_entry['obj_hashes']
                            assert isinstance(cachedobjs, list)

                # Check to see that cached objects actually exist in the store
                if cachedobjs and all(os.path.exists(store.object_path(obj)) for obj in cachedobjs):
                    # Use existing objects instead of rebuilding
                    package.save_cached_df(cachedobjs, name, rel_path, transform, target, fmt)
                else:
                    # read source file into DataFrame
                    print("Serializing %s..." % path)
                    if _have_pyspark():
                        dataframe = _file_to_spark_data_frame(transform, path, target, handler_args)
                    else:
                        dataframe = _file_to_data_frame(transform, path, target, handler_args)

                    if checks:
                        # TODO: test that design works for internal nodes... e.g. iterating
                        # over the children and getting/checking the data, err msgs, etc.
                        _run_checks(dataframe, checks, checks_contents, name, rel_path, target, env=env)

                    # serialize DataFrame to file(s)
                    if not dry_run:
                        print("Saving as binary dataframe...")
                        obj_hashes = package.save_df(dataframe, name, rel_path, transform, target, fmt)

                        # Add to cache
                        cache_entry = dict(
                            source_hash=source_hash,
                            obj_hashes=obj_hashes
                            )
                        with open(store.cache_path(path_hash), 'w') as entry:
                            json.dump(cache_entry, entry)

def _remove_keywords(d):
    """
    copy the dict, filter_keywords

    Parameters
    ----------
    d : dict
    """
    return { k:v for k, v in iteritems(d) if k not in RESERVED }

def _file_to_spark_data_frame(ext, path, target, handler_args):
    from pyspark import sql as sparksql
    _ = target  # TODO: why is this unused?
    ext = ext.lower() # ensure that case doesn't matter
    logic = PARSERS.get(ext)
    kwargs = dict(logic['kwargs'])
    kwargs.update(handler_args)

    spark = sparksql.SparkSession.builder.getOrCreate()
    dataframe = None
    reader = None
    # FIXME: Add json support?
    if logic['attr'] == "read_csv":
        sep = kwargs.get('sep')
        reader = spark.read.format("csv").option("header", "true")
        if sep:
            reader = reader.option("delimiter", sep)
        dataframe = reader.load(path)

        for col in dataframe.columns:
            pcol = _pythonize_name(col)
            if col != pcol:
                dataframe = dataframe.withColumnRenamed(col, pcol)
    else:
        dataframe = _file_to_data_frame(ext, path, target, handler_args)
    return dataframe

def _file_to_data_frame(ext, path, target, handler_args):
    _ = target  # TODO: why is this unused?
    logic = PARSERS.get(ext)
    the_module = importlib.import_module(logic['module'])
    if not isinstance(the_module, ModuleType):
        raise BuildException("Missing required module: %s." % logic['module'])
    # allow user to specify handler kwargs and override default kwargs
    kwargs = logic['kwargs'].copy()
    kwargs.update(handler_args)
    failover = logic.get('failover', None)
    handler = getattr(the_module, logic['attr'], None)
    if handler is None:
        raise BuildException("Invalid handler: %r" % logic['attr'])

    dataframe = None
    try_again = False
    try:
        size = os.path.getsize(path)
        with tqdm(total=size, unit='B', unit_scale=True) as progress:
            def _callback(count):
                progress.update(count)
            with FileWithReadProgress(path, _callback) as fd:
                dataframe = handler(fd, **kwargs)
    except ValueError as error:
        if failover:
            warning = "Warning: failed fast parse on input %s.\n" % path
            warning += "Switching to Python engine."
            print(warning)
            try_again = True
        else:
            raise BuildException(str(error))

    if try_again:
        failover_args = {}
        failover_args.update(failover)
        failover_args.update(kwargs)
        try:
            dataframe = handler(path, **failover_args)
        except ValueError as error:
            raise BuildException(str(error))

    # cast object columns to strings
    # TODO does pyarrow finally support objects?
    for name, col in dataframe.iteritems():
        if col.dtype == 'object':
            dataframe[name] = col.astype(str)

    return dataframe

def build_package(team, username, package, yaml_path, checks_path=None, dry_run=False, env='default'):
    """
    Builds a package from a given Yaml file and installs it locally.

    Returns the name of the package.
    """
    def find(key, value):
        """
        find matching nodes recursively;
        only descend iterables that aren't strings
        """
        if isinstance(value, Iterable) and not isinstance(value, string_types):
            for k, v in iteritems(value):
                if k == key:
                    yield v
                elif isinstance(v, dict):
                    for result in find(key, v):
                        yield result
                elif isinstance(v, list):
                    for item in v:
                        for result in find(key, item):
                            yield result

    build_data = load_yaml(yaml_path)
    # default to 'checks.yml' if build.yml contents: contains checks, but
    # there's no inlined checks: defined by build.yml
    if (checks_path is None and list(find('checks', build_data['contents'])) and
        'checks' not in build_data):
        checks_path = 'checks.yml'
        checks_contents = load_yaml(checks_path, optional=True)
    elif checks_path is not None:
        checks_contents = load_yaml(checks_path)
    else:
        checks_contents = None
    build_package_from_contents(team, username, package, os.path.dirname(yaml_path), build_data,
                                checks_contents=checks_contents, dry_run=dry_run, env=env)

def build_package_from_contents(team, username, package, build_dir, build_data,
                                checks_contents=None, dry_run=False, env='default'):
    contents = build_data.get('contents', {})
    if not isinstance(contents, dict):
        raise BuildException("'contents' must be a dictionary")
    pkgformat = build_data.get('format', PackageFormat.default.value)
    if not isinstance(pkgformat, str):
        raise BuildException("'format' must be a string")
    try:
        pkgformat = PackageFormat(pkgformat)
    except ValueError:
        raise BuildException("Unsupported format: %r" % pkgformat)

    # HDF5 no longer supported.
    if pkgformat is PackageFormat.HDF5:
        raise BuildException("HDF5 format is no longer supported; please use PARQUET instead.")

    # inline checks take precedence
    checks_contents = {} if checks_contents is None else checks_contents
    checks_contents.update(build_data.get('checks', {}))

    store = PackageStore()
    newpackage = store.create_package(team, username, package, dry_run=dry_run)
    _build_node(build_dir, newpackage, '', contents, pkgformat,
                checks_contents=checks_contents, dry_run=dry_run, env=env)

    if not dry_run:
        newpackage.save_contents()

def splitext_no_dot(filename):
    """
    Wrap os.path.splitext to return the name and the extension
    without the '.' (e.g., csv instead of .csv)
    """
    name, ext = os.path.splitext(filename)
    ext = ext.lower()
    return name, ext.strip('.')

def generate_contents(startpath, outfilename=DEFAULT_BUILDFILE):
    """
    Generate a build file (yaml) based on the contents of a
    directory tree.
    """
    def _ignored_name(name):
        return (
            name.startswith('.') or
            name == PACKAGE_DIR_NAME or
            name.endswith('~') or
            name == outfilename
        )

    def _generate_contents(dir_path):
        safename_duplicates = defaultdict(list)
        for name in os.listdir(dir_path):
            if _ignored_name(name):
                continue

            path = os.path.join(dir_path, name)

            if os.path.isdir(path):
                nodename = name
                ext = None
            elif os.path.isfile(path):
                nodename, ext = splitext_no_dot(name)
            else:
                continue

            safename = _pythonize_name(nodename)
            safename_duplicates[safename].append((name, nodename, ext))

        safename_to_name = {}
        for safename, duplicates in iteritems(safename_duplicates):
            for name, nodename, ext in duplicates:
                if len(duplicates) > 1 and ext:
                    new_safename = _pythonize_name(name)  # Name with ext
                else:
                    new_safename = safename
                existing_name = safename_to_name.get(new_safename)
                if existing_name is not None:
                    raise BuildException(
                        "Duplicate node names in directory %r. %r was renamed to %r, which overlaps with %r" % (
                        dir_path, name, new_safename, existing_name)
                    )
                safename_to_name[new_safename] = name

        contents = {}
        for safename, name in iteritems(safename_to_name):
            path = os.path.join(dir_path, name)

            if os.path.isdir(path):
                data = _generate_contents(path)
            else:
                rel_path = os.path.relpath(path, startpath)
                data = dict(file=rel_path)

            contents[safename] = data

        return contents

    return dict(
        contents=_generate_contents(startpath)
    )

def generate_build_file(startpath, outfilename=DEFAULT_BUILDFILE):
    """
    Generate a build file (yaml) based on the contents of a
    directory tree.
    """
    buildfilepath = os.path.join(startpath, outfilename)
    if os.path.exists(buildfilepath):
        raise BuildException("Build file %s already exists." % buildfilepath)

    contents = generate_contents(startpath, outfilename)

    with open(buildfilepath, 'w') as outfile:
        yaml.dump(contents, outfile, default_flow_style=False)
    return buildfilepath

def load_yaml(filename, optional=False):
    if optional and (filename is None or not os.path.isfile(filename)):
        return None
    with open(filename, 'r') as fd:
        data = fd.read()
    try:
        res = yaml.load(data)
    except yaml.scanner.ScannerError as error:
        mark = error.problem_mark
        message = ["Bad yaml syntax in {!r}".format(filename),
                   "  Line {}, column {}:".format(mark.line, mark.column)]
        message.extend(error.problem_mark.get_snippet().split(os.linesep))
        message.append("  " + error.problem)
        raise BuildException('\n'.join(message))
    if res is None:
        if optional:
            return None
        raise BuildException("Unable to open YAML file: %s" % filename)
    return res

def exec_yaml_python(chkcode, dataframe, nodename, path, target='pandas'):
    # TODO False vs Exception...
    try:
        # setup for eval
        qc.nodename = nodename
        qc.filename = path
        qc.data = dataframe
        eval_globals = {
            'qc': qc, 'numpy': np, 'df': df, 'pd': pd, 're': re
        }
        # single vs multi-line checks - YAML hackery
        if '\n' in str(chkcode):
            # note: python2 doesn't support named args for exec()
            # https://docs.python.org/2/reference/simple_stmts.html#exec
            exec(str(chkcode), eval_globals, {})  # pylint:disable=W0122
            res = True
        else:
            # str() to handle True/False
            res = eval(str(chkcode), eval_globals, {})  # pylint:disable=W0123
    except qc.CheckFunctionsReturn as ex:
        res = ex.result
    except Exception as ex:
        raise BuildException("Data check raised exception: %s on %s @ %s" % (ex, path, target))
    return res<|MERGE_RESOLUTION|>--- conflicted
+++ resolved
@@ -164,7 +164,6 @@
             if not dry_run:
                 package.save_group(name)
             return
-<<<<<<< HEAD
        
         include_package = node.get(RESERVED['package'])
         if include_package:
@@ -182,65 +181,6 @@
                                                     owner=user,
                                                     pkg=pkgname,
                                                     subpath=subpath))
-=======
-        # handle remaining leaf nodes types
-        rel_path = node.get(RESERVED['file'])
-        if not rel_path:
-            raise BuildException("Leaf nodes must define a %s key" % RESERVED['file'])
-        path = os.path.join(build_dir, rel_path)
-        # get either the locally defined transform or inherit from an ancestor
-        transform = node.get(RESERVED['transform']) or ancestor_args.get(RESERVED['transform'])
-
-        ID = 'id' # pylint:disable=C0103
-        if transform:
-            transform = transform.lower()
-            if (transform not in PARSERS) and (transform != ID):
-                raise BuildException("Unknown transform '%s' for %s @ %s" %
-                                     (transform, rel_path, target))
-        else: # guess transform if user doesn't provide one
-            _, ext = splitext_no_dot(rel_path)
-            transform = ext
-            if transform not in PARSERS:
-                transform = ID
-            print("Inferring 'transform: %s' for %s" % (transform, rel_path))
-        # TODO: parse/check environments:
-        # environments = node.get(RESERVED['environments'])
-
-        checks = node.get(RESERVED['checks'])
-        if transform == ID:
-            #TODO move this to a separate function
-            if checks:
-                with open(path, 'r') as fd:
-                    data = fd.read()
-                    _run_checks(data, checks, checks_contents, name, rel_path, target, env=env)
-            if not dry_run:
-                print("Registering %s..." % path)
-                package.save_file(path, name, rel_path)
-        else:
-            # copy so we don't modify shared ancestor_args
-            handler_args = dict(ancestor_args.get(RESERVED['kwargs'], {}))
-            # local kwargs win the update
-            handler_args.update(node.get(RESERVED['kwargs'], {}))
-            # Check Cache
-            store = PackageStore()
-            path_hash = _path_hash(path, transform, handler_args)
-            source_hash = digest_file(path)
-
-            cachedobjs = []
-            if os.path.exists(store.cache_path(path_hash)):
-                with open(store.cache_path(path_hash), 'r') as entry:
-                    cache_entry = json.load(entry)
-                    if cache_entry['source_hash'] == source_hash:
-                        cachedobjs = cache_entry['obj_hashes']
-                        assert isinstance(cachedobjs, list)
-
-            # Check to see that cached objects actually exist in the store
-            # TODO: check for changes in checks else use cache
-            # below is a heavy-handed fix but it's OK for check builds to be slow  
-            if not checks and cachedobjs and all(os.path.exists(store.object_path(obj)) for obj in cachedobjs):
-                # Use existing objects instead of rebuilding
-                package.save_cached_df(cachedobjs, name, rel_path, transform, target, fmt)
->>>>>>> 5ba62e5e
             else:
                 node = existing_pkg.get_contents()
             package.save_package_tree(name, node)
@@ -297,8 +237,9 @@
                             cachedobjs = cache_entry['obj_hashes']
                             assert isinstance(cachedobjs, list)
 
-                # Check to see that cached objects actually exist in the store
-                if cachedobjs and all(os.path.exists(store.object_path(obj)) for obj in cachedobjs):
+                # TODO: check for changes in checks else use cache
+                # below is a heavy-handed fix but it's OK for check builds to be slow  
+                if not checks and cachedobjs and all(os.path.exists(store.object_path(obj)) for obj in cachedobjs):
                     # Use existing objects instead of rebuilding
                     package.save_cached_df(cachedobjs, name, rel_path, transform, target, fmt)
                 else:
