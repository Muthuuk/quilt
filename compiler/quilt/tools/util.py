--- conflicted
+++ resolved
@@ -1,8 +1,8 @@
 """
 Helper functions.
 """
+import gzip
 import keyword
-import gzip
 import os
 import re
 
@@ -171,13 +171,8 @@
     """Makes a Quilt Node name (perhaps an ugly one) out of any string.
 
     This isn't an isomorphic change, the original filename can't be recovered
-<<<<<<< HEAD
-    from the change in all cases, so it must be stored separately (as
-    `FileNode` metadata).
-=======
     from the change in all cases, so it must be stored separately (`FileNode`
     metadata)
->>>>>>> 6ba38e12
 
     If `invalid` is given, it should be an iterable of names that the returned
     string cannot match -- for example, other node names.
@@ -244,20 +239,13 @@
     # PureWindowsPath recognizes c:\\, \\, or / anchors, and / or \ separators.
     filepath = pathlib.PureWindowsPath(filepath)
     if filepath.anchor:
-<<<<<<< HEAD
-        raise ValueError("Invalid filepath (relative file path required): " + str(pathlib.Path(filepath)))
-=======
-        raise ValueError("Invalid filepath (relative file path required): " + str(PurePosixPath(filepath)))
->>>>>>> 6ba38e12
+        raise ValueError("Invalid filepath (relative file path required): " 
+                         + str(pathlib.PurePosixPath(filepath)))
 
     nodepath = pathlib.PurePath('/'.join(to_nodename(part) for part in filepath.parts))
     name = nodepath.name
     counter = 1
-<<<<<<< HEAD
-    while nodepath_separator.join(nodepath.parts) in invalid:
-=======
     while str(nodepath) in invalid:
->>>>>>> 6ba38e12
         # first conflicted name will be "somenode_2"
         # The result is "somenode", "somenode_2", "somenode_3"..
         counter += 1
