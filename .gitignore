--- conflicted
+++ resolved
@@ -22,9 +22,5 @@
 *~
 [#]*
 
-<<<<<<< HEAD
-# Project Files
-=======
 # Pycharm
->>>>>>> 939f592c
 .idea