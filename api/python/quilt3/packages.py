--- conflicted
+++ resolved
@@ -1,9 +1,5 @@
 from collections import deque
-<<<<<<< HEAD
-import copy
 import gc
-=======
->>>>>>> c012c59c
 import hashlib
 import io
 import json
