""" Integration tests for Quilt Packages. """
import io
from contextlib import redirect_stderr
from io import BytesIO
import os
import pathlib
from pathlib import Path
import pandas as pd
import shutil

import jsonlines
from unittest.mock import patch, call, ANY
import pytest

import quilt3
from quilt3 import Package
from quilt3.util import PhysicalKey, QuiltException, validate_package_name

from ..utils import QuiltTestCase


DATA_DIR = Path(__file__).parent / 'data'
LOCAL_MANIFEST = DATA_DIR / 'local_manifest.jsonl'
REMOTE_MANIFEST = DATA_DIR / 'quilt_manifest.jsonl'

SERIALIZATION_DIR = Path('serialization_dir')

LOCAL_REGISTRY = Path('local_registry')  # Set by QuiltTestCase


def _mock_copy_file_list(file_list, callback=None, message=None):
    return [key for _, key, _ in file_list]


class PackageTest(QuiltTestCase):
    def setup_s3_stubber(self, pkg_name, bucket, *, manifest=None, entries=()):
        top_hash = 'abcdef'

        self.s3_stubber.add_response(
            method='get_object',
            service_response={
                'VersionId': 'v1',
                'Body': BytesIO(top_hash.encode()),
            },
            expected_params={
                'Bucket': bucket,
                'Key': f'.quilt/named_packages/{pkg_name}/latest',
            }
        )

        if manifest:
            self.s3_stubber.add_response(
                method='head_object',
                service_response={
                    'VersionId': 'v1',
                    'ContentLength': len(manifest),
                },
                expected_params={
                    'Bucket': bucket,
                    'Key': f'.quilt/packages/{top_hash}',
                }
            )

            self.s3_stubber.add_response(
                method='get_object',
                service_response={
                    'VersionId': 'v1',
                    'Body': BytesIO(manifest),
                    'ContentLength': len(manifest),
                },
                expected_params={
                    'Bucket': bucket,
                    'Key': f'.quilt/packages/{top_hash}',
                }
            )

        for url, content in entries:
            key = PhysicalKey.from_url(url)
            self.s3_stubber.add_response(
                method='get_object',
                service_response={
                    'VersionId': 'v1',
                    'Body': BytesIO(content),
                },
                expected_params={
                    'Bucket': key.bucket,
                    'Key': key.path,
                }
            )

    def test_build(self):
        """Verify that build dumps the manifest to appdirs directory."""
        new_pkg = Package()

        # Create a dummy file to add to the package.
        test_file_name = 'bar'
        with open(test_file_name, "w") as fd:
            fd.write('test_file_content_string')
            test_file = Path(fd.name)

        # Build a new package into the local registry.
        new_pkg = new_pkg.set('foo', test_file_name)
        top_hash = new_pkg.build("Quilt/Test").top_hash

        # Verify manifest is registered by hash.
        out_path = LOCAL_REGISTRY / f".quilt/v2/manifests/usr=Quilt/pkg=Test/hash_prefix={top_hash[:2]}/{top_hash}.jsonl"
        with open(out_path) as fd:
            pkg = Package.load(fd)
            assert PhysicalKey.from_path(test_file) == pkg['foo'].physical_key

        # Verify latest points to the new location.
        named_pointer_path = LOCAL_REGISTRY / ".quilt/v2/pointers/usr=Quilt/pkg=Test/latest"
        with open(named_pointer_path) as fd:
            assert fd.read().replace('\n', '') == top_hash

        # Test unnamed packages.
        new_pkg = Package()
        new_pkg = new_pkg.set('bar', test_file_name)
        top_hash = new_pkg.build('Quilt/Test').top_hash
        out_path = LOCAL_REGISTRY / f".quilt/v2/manifests/usr=Quilt/pkg=Test/hash_prefix={top_hash[:2]}/{top_hash}.jsonl"
        with open(out_path) as fd:
            pkg = Package.load(fd)
            assert PhysicalKey.from_path(test_file) == pkg['bar'].physical_key

    def test_default_registry(self):
        new_pkg = Package()

        # Create a dummy file to add to the package.
        test_file_name = 'bar'
        with open(test_file_name, "w") as fd:
            fd.write('test_file_content_string')
            test_file = Path(fd.name)

        # Build a new package into the local registry.
        new_pkg = new_pkg.set('foo', test_file_name)
        top_hash = new_pkg.build("Quilt/Test").top_hash

        # Verify manifest is registered by hash.
        out_path = LOCAL_REGISTRY / f".quilt/v2/manifests/usr=Quilt/pkg=Test/hash_prefix={top_hash[:2]}/{top_hash}.jsonl"
        with open(out_path) as fd:
            pkg = Package.load(fd)
            assert PhysicalKey.from_path(test_file) == pkg['foo'].physical_key

        # Verify latest points to the new location.
        named_pointer_path = LOCAL_REGISTRY / ".quilt/v2/pointers/usr=Quilt/pkg=Test/latest"
        with open(named_pointer_path) as fd:
            assert fd.read().replace('\n', '') == top_hash

        # Test unnamed packages.
        new_pkg = Package()
        new_pkg = new_pkg.set('bar', test_file_name)
        top_hash = new_pkg.build("Quilt/Test").top_hash
        out_path = LOCAL_REGISTRY / f".quilt/v2/manifests/usr=Quilt/pkg=Test/hash_prefix={top_hash[:2]}/{top_hash}.jsonl"
        with open(out_path) as fd:
            pkg = Package.load(fd)
            assert PhysicalKey.from_path(test_file) == pkg['bar'].physical_key

    @patch('quilt3.Package._browse', lambda name, registry, top_hash: Package())
    @patch('quilt3.Package._shorten_tophash', lambda package_name, registry, top_hash: "7a67ff4")
    def test_default_install_location(self):
        """Verify that pushes to the default local install location work as expected"""
        with patch('quilt3.Package._build') as build_mock:
            pkg_name = 'Quilt/nice-name'
            Package.install(pkg_name, registry='s3://my-test-bucket')

            build_mock.assert_called_once_with(pkg_name, registry=quilt3.util.get_install_location(), message=None)

    def test_read_manifest(self):
        """ Verify reading serialized manifest from disk. """
        with open(LOCAL_MANIFEST) as fd:
            pkg = Package.load(fd)

        out_path = 'new_manifest.jsonl'
        with open(out_path, 'w') as fd:
            pkg.dump(fd)

        # Insepct the jsonl to verify everything is maintained, i.e.
        # that load/dump results in an equivalent set.
        # todo: Use load/dump once __eq__ implemented.
        with open(LOCAL_MANIFEST) as fd:
            original_set = list(jsonlines.Reader(fd))
        with open(out_path) as fd:
            written_set = list(jsonlines.Reader(fd))
        assert len(original_set) == len(written_set)

        if os.name != 'nt':
            # TODO: LOCAL_MANIFEST contains paths like file:///foo -
            # but they're not valid absolute paths on Windows. What do we do?
            assert sorted(original_set, key=lambda k: k.get('logical_key', 'manifest')) \
                == sorted(written_set, key=lambda k: k.get('logical_key', 'manifest'))

    def test_remote_browse(self):
        """ Verify loading manifest from s3 """
        registry = 's3://test-bucket'

        top_hash = "e99b760a05539460ac0a7349abb8f476e8c75282a38845fa828f8a5d28374303"
        top_hash2 = "e99aaaaaaaaaaaaaaaaaaaaaaaaaaaaaaaaaaaaaaaaaaaaaaaaaaaaaaaaaaaa"
        usr = "Quilt"
        pkg_name = "test"
        handle = f"{usr}/{pkg_name}"

        # Make the first request.

        self.s3_stubber.add_response(
            method='get_object',
            service_response={
                'VersionId': 'v1',
                'Body': BytesIO(top_hash.encode()),
            },
            expected_params={
                'Bucket': 'test-bucket',
                'Key': f".quilt/v2/pointers/usr={usr}/pkg={pkg_name}/latest"
            }
        )

        self.s3_stubber.add_response(
            method='head_object',
            service_response={
                'VersionId': 'v1',
                'ContentLength': REMOTE_MANIFEST.stat().st_size,
            },
            expected_params={
                'Bucket': 'test-bucket',
                'Key': f".quilt/v2/manifests/usr={usr}/pkg={pkg_name}/hash_prefix={top_hash[:2]}/{top_hash}.jsonl"
            }
        )

        self.s3_stubber.add_response(
            method='get_object',
            service_response={
                'VersionId': 'v1',
                'Body': BytesIO(REMOTE_MANIFEST.read_bytes()),
                'ContentLength': REMOTE_MANIFEST.stat().st_size,
            },
            expected_params={
                'Bucket': 'test-bucket',
                'Key': f".quilt/v2/manifests/usr={usr}/pkg={pkg_name}/hash_prefix={top_hash[:2]}/{top_hash}.jsonl",
            }
        )

        pkg = Package.browse(handle, registry=registry)
        assert 'foo' in pkg

        # Make the second request. Gets "latest" - but the rest should be cached.

        self.s3_stubber.add_response(
            method='get_object',
            service_response={
                'VersionId': 'v1',
                'Body': BytesIO(top_hash.encode()),
            },
            expected_params={
                'Bucket': 'test-bucket',
                'Key': f".quilt/v2/pointers/usr={usr}/pkg={pkg_name}/latest"
            }
        )

        pkg2 = Package.browse(handle, registry=registry)
        assert 'foo' in pkg2

        # Make another request with a top hash. Everything should be cached.

        pkg3 = Package.browse(handle, top_hash=top_hash, registry=registry)
        assert 'foo' in pkg3

        # Make a request with a short hash.

        self.s3_stubber.add_response(
            method='list_objects_v2',
            service_response={
                'Contents': [
                    {
                        'Key': f".quilt/v2/manifests/usr={usr}/pkg={pkg_name}/hash_prefix={top_hash[:2]}/{top_hash}.jsonl",
                        'Size': 64,
                    },
                    {
                        'Key': f".quilt/v2/manifests/usr={usr}/pkg={pkg_name}/hash_prefix={top_hash2[:2]}/{top_hash2}.jsonl",
                        'Size': 64,
                    }
                ]
            },
            expected_params={
                'Bucket': 'test-bucket',
                'Prefix': f".quilt/v2/manifests/usr={usr}/pkg={pkg_name}/hash_prefix={top_hash[:2]}/"
            }
        )

        pkg3 = Package.browse(handle, top_hash=top_hash[:6], registry=registry)
        assert 'foo' in pkg3

        # Make a request with a bad short hash.

        with self.assertRaises(QuiltException):
            Package.browse(handle, top_hash=top_hash[:5], registry=registry)
        with self.assertRaises(QuiltException):
            Package.browse(handle, top_hash='a' * 65, registry=registry)

        # Make a request with a non-existent short hash.

        self.s3_stubber.add_response(
            method='list_objects_v2',
            service_response={
                'Contents': []
            },
            expected_params={
                'Bucket': 'test-bucket',
                'Prefix': f".quilt/v2/manifests/usr={usr}/pkg={pkg_name}/hash_prefix=12/"
            }
        )

        with self.assertRaises(QuiltException):
            Package.browse(handle, top_hash='123456', registry=registry)

    def test_install_restrictions(self):
        """Verify that install can only operate remote -> local."""
        # disallow installs which send package data to a remote registry
        with pytest.raises(QuiltException):
            quilt3.Package.install('Quilt/nice-name', dest='s3://test-bucket')

        # disallow installs which send the package manifest to a remote registry
        with pytest.raises(QuiltException):
            quilt3.Package.install('Quilt/nice-name', dest_registry='s3://test-bucket')

    def test_package_fetch(self):
        """ Package.fetch() on nested, relative keys """
        package_ = Package().set_dir('/', DATA_DIR / 'nested')

        out_dir = 'output'
        new_package_ = package_.fetch(out_dir)

        expected = {'one.txt': '1', 'two.txt': '2', 'three.txt': '3'}
        file_count = 0
        for dirpath, _, files in os.walk(out_dir):
            for name in files:
                file_count += 1
                with open(os.path.join(dirpath, name)) as file_:
                    assert name in expected, 'unexpected file: {}'.format(name)
                    contents = file_.read().strip()
                    assert contents == expected[name], \
                        'unexpected contents in {}: {}'.format(name, contents)
        assert file_count == len(expected), \
            'fetch wrote {} files; expected: {}'.format(file_count, expected)

        # test that package re-rooting works as expected
        out_dir_abs_path = pathlib.Path(out_dir).resolve()
        for _, entry in new_package_.walk():
            # relative_to will raise an exception if the first path is not inside the second path.
            pathlib.Path(entry.physical_key.path).relative_to(out_dir_abs_path)

    def test_package_fetch_default_dest(self):
        """Verify fetching a package to the default local destination."""
        Package().set_dir('/', DATA_DIR / 'nested').fetch()
        assert pathlib.Path('one.txt').exists()
        assert pathlib.Path('sub/two.txt').exists()
        assert pathlib.Path('sub/three.txt').exists()

    def test_fetch(self):
        """ Verify fetching a package entry. """
        pkg = (
            Package()
            .set('foo', DATA_DIR / 'foo.txt', {'user_meta': 'blah'})
            .set('bar', DATA_DIR / 'foo.txt', {'user_meta': 'blah'})
        )
        pkg['foo'].meta['target'] = 'unicode'
        pkg['bar'].meta['target'] = 'unicode'

        with open(DATA_DIR / 'foo.txt') as fd:
            assert fd.read().replace('\n', '') == '123'
        # Copy foo.text to bar.txt
        pkg['foo'].fetch('data/bar.txt')
        with open('data/bar.txt') as fd:
            assert fd.read().replace('\n', '') == '123'

        # Raise an error if you copy to yourself.
        with pytest.raises(shutil.SameFileError):
            pkg.set('foo', DATA_DIR / 'foo.txt')['foo'].fetch(DATA_DIR / 'foo.txt')

        # The key gets re-rooted correctly.
        pkg = quilt3.Package().set('foo', DATA_DIR / 'foo.txt')
        new_pkg_entry = pkg['foo'].fetch('bar.txt')
        assert new_pkg_entry.physical_key == PhysicalKey.from_path('bar.txt')

    def test_fetch_default_dest(tmpdir):
        """Verify fetching a package entry to a default destination."""
        with patch('quilt3.packages.copy_file') as copy_mock:
            (Package()
             .set('foo', os.path.join(os.path.dirname(__file__), 'data', 'foo.txt'))['foo']
             .fetch())
            filepath = os.path.join(os.path.dirname(__file__), 'data', 'foo.txt')
            copy_mock.assert_called_once_with(
                PhysicalKey.from_path(filepath),
                PhysicalKey.from_path('foo.txt')
            )

    @patch('quilt3.Package._shorten_tophash', lambda package_name, registry, top_hash: "7a67ff4")
    def test_load_into_quilt(self):
        """ Verify loading local manifest and data into S3. """
        usr = "Quilt"
        pkg = "test"
        handle = f"{usr}/{pkg}"
        top_hash1 = 'abbf5f171cf20bfb2313ecd8684546958cd72ac4f3ec635e4510d9c771168226'

        self.s3_stubber.add_response(
            method='put_object',
            service_response={
                'VersionId': 'v1'
            },
            expected_params={
                'Body': ANY,
                'Bucket': 'my_test_bucket',
                'Key': f'{usr}/{pkg}/foo1',
            }
        )

        self.s3_stubber.add_response(
            method='put_object',
            service_response={
                'VersionId': 'v1'
            },
            expected_params={
                'Body': ANY,
                'Bucket': 'my_test_bucket',
                'Key': f'{usr}/{pkg}/foo2',
            }
        )

        self.s3_stubber.add_response(
            method='put_object',
            service_response={
                'VersionId': 'v2'
            },
            expected_params={
                'Body': ANY,
                'Bucket': 'my_test_bucket',
                'Key': f'.quilt/v2/manifests/usr={usr}/pkg={pkg}/hash_prefix={top_hash1[:2]}/{top_hash1}.jsonl',
            }
        )

        self.s3_stubber.add_response(
            method='put_object',
            service_response={
                'VersionId': 'v3'
            },
            expected_params={
                'Body': top_hash1.encode(),
                'Bucket': 'my_test_bucket',
                'Key': f'.quilt/v2/pointers/usr={usr}/pkg={pkg}/latest',
            }
        )

        new_pkg = Package()
        # Create two dummy files to add to the package.
        test_file1 = Path('bar1')
        test_file1.write_text('blah')
        new_pkg.set('foo1', test_file1)
        test_file2 = Path('bar2')
        test_file2.write_text('omg')
        new_pkg.set('foo2', test_file1)

        with patch('time.time', return_value=1234567890), \
             patch('quilt3.data_transfer.s3_transfer_config.max_request_concurrency', 1):
            remote_pkg = new_pkg.push(handle, 's3://my_test_bucket/')

        # Modify one file, and check that only that file gets uploaded.
        top_hash2 = 'd4efbb1734a53726d97086824d153e6cb5e9d8bc31d15ead0dbc019022cfe539'

        self.s3_stubber.add_response(
            method='put_object',
            service_response={
                'VersionId': 'v2'
            },
            expected_params={
                'Body': ANY,
                'Bucket': 'my_test_bucket',
                'Key': f'{usr}/{pkg}/foo2',
            }
        )

        self.s3_stubber.add_response(
            method='put_object',
            service_response={
                'VersionId': 'v2'
            },
            expected_params={
                'Body': ANY,
                'Bucket': 'my_test_bucket',
                'Key': f'.quilt/v2/manifests/usr={usr}/pkg={pkg}/hash_prefix={top_hash2[:2]}/{top_hash2}.jsonl'
            }
        )

        self.s3_stubber.add_response(
            method='put_object',
            service_response={
                'VersionId': 'v3'
            },
            expected_params={
                'Body': top_hash2.encode(),
                'Bucket': 'my_test_bucket',
                'Key': f'.quilt/v2/pointers/usr={usr}/pkg={pkg}/latest',
            }
        )

        test_file3 = Path('bar3')
        test_file3.write_text('!!!')
        remote_pkg.set('foo2', test_file3)

        with patch('time.time', return_value=1234567891), \
             patch('quilt3.packages.DISABLE_TQDM', True), patch('quilt3.data_transfer.DISABLE_TQDM', True), \
             patch('quilt3.data_transfer.s3_transfer_config.max_request_concurrency', 1):
<<<<<<< HEAD
            remote_pkg.push(handle, 's3://my_test_bucket/')
=======
            stderr = io.StringIO()
>>>>>>> 8e147475

            with redirect_stderr(stderr), patch('quilt3.packages.DISABLE_TQDM', True):
                remote_pkg.push('Quilt/package', 's3://my_test_bucket/')
            assert not stderr.getvalue()

    def test_package_deserialize(self):
        """ Verify loading data from a local file. """
        pkg = (
            Package()
            .set('foo', DATA_DIR / 'foo.txt', {'user_meta_foo': 'blah'})
            .set('bar', DATA_DIR / 'foo.unrecognized.ext')
            .set('baz', DATA_DIR / 'foo.txt')
        )
        pkg.build('foo/bar')

        pkg['foo'].meta['target'] = 'unicode'
        assert pkg['foo'].deserialize() == '123\n'
        assert pkg['baz'].deserialize() == '123\n'

        with pytest.raises(QuiltException):
            pkg['bar'].deserialize()

    def test_local_set_dir(self):
        """ Verify building a package from a local directory. """
        pkg = Package()

        # Create some nested example files that contain their names.
        foodir = pathlib.Path("foo_dir")
        bazdir = pathlib.Path(foodir, "baz_dir")
        bazdir.mkdir(parents=True, exist_ok=True)
        with open('bar', 'w') as fd:
            fd.write(fd.name)
        with open('foo', 'w') as fd:
            fd.write(fd.name)
        with open(bazdir / 'baz', 'w') as fd:
            fd.write(fd.name)
        with open(foodir / 'bar', 'w') as fd:
            fd.write(fd.name)

        pkg = pkg.set_dir("/", ".", meta="test_meta")

        assert PhysicalKey.from_path('foo') == pkg['foo'].physical_key
        assert PhysicalKey.from_path('bar') == pkg['bar'].physical_key
        assert PhysicalKey.from_path(bazdir / 'baz') == pkg['foo_dir/baz_dir/baz'].physical_key
        assert PhysicalKey.from_path(foodir / 'bar') == pkg['foo_dir/bar'].physical_key
        assert pkg.meta == "test_meta"

        pkg = Package()
        pkg = pkg.set_dir('/', 'foo_dir/baz_dir/')
        # todo nested at set_dir site or relative to set_dir path.
        assert PhysicalKey.from_path(bazdir / 'baz') == pkg['baz'].physical_key

        pkg = Package()
        pkg = pkg.set_dir('my_keys', 'foo_dir/baz_dir/')
        # todo nested at set_dir site or relative to set_dir path.
        assert PhysicalKey.from_path(bazdir / 'baz') == pkg['my_keys/baz'].physical_key

        # Verify ignoring files in the presence of a dot-quiltignore
        with open('.quiltignore', 'w') as fd:
            fd.write('foo\n')
            fd.write('bar')

        pkg = Package()
        pkg = pkg.set_dir("/", ".")
        assert 'foo_dir' in pkg.keys()
        assert 'foo' not in pkg.keys() and 'bar' not in pkg.keys()

        with open('.quiltignore', 'w') as fd:
            fd.write('foo_dir')

        pkg = Package()
        pkg = pkg.set_dir("/", ".")
        assert 'foo_dir' not in pkg.keys()

        with open('.quiltignore', 'w') as fd:
            fd.write('foo_dir\n')
            fd.write('foo_dir/baz_dir')

        pkg = Package()
        pkg = pkg.set_dir("/", ".")
        assert 'foo_dir/baz_dir' not in pkg.keys() and 'foo_dir' not in pkg.keys()

        pkg = pkg.set_dir("new_dir", ".", meta="new_test_meta")

        assert PhysicalKey.from_path('foo') == pkg['new_dir/foo'].physical_key
        assert PhysicalKey.from_path('bar') == pkg['new_dir/bar'].physical_key
        assert pkg['new_dir'].meta == "new_test_meta"

        # verify set_dir logical key shortcut
        pkg = Package()
        pkg.set_dir("/")
        assert PhysicalKey.from_path('foo') == pkg['foo'].physical_key
        assert PhysicalKey.from_path('bar') == pkg['bar'].physical_key

    def test_s3_set_dir(self):
        """ Verify building a package from an S3 directory. """
        with patch('quilt3.packages.list_object_versions') as list_object_versions_mock:
            pkg = Package()

            list_object_versions_mock.return_value = ([
                dict(Key='foo/a.txt', VersionId='xyz', IsLatest=True, Size=10),
                dict(Key='foo/x/y.txt', VersionId='null', IsLatest=True, Size=10),
                dict(Key='foo/z.txt', VersionId='123', IsLatest=False, Size=10),
            ], [])

            pkg.set_dir('', 's3://bucket/foo/', meta='test_meta')

            assert pkg['a.txt'].get() == 's3://bucket/foo/a.txt?versionId=xyz'
            assert pkg['x']['y.txt'].get() == 's3://bucket/foo/x/y.txt?versionId=null'
            assert pkg.meta == "test_meta"
            assert pkg['x']['y.txt'].size == 10  # GH368

            list_object_versions_mock.assert_called_with('bucket', 'foo/')

            list_object_versions_mock.reset_mock()

            pkg.set_dir('bar', 's3://bucket/foo')

            assert pkg['bar']['a.txt'].get() == 's3://bucket/foo/a.txt?versionId=xyz'
            assert pkg['bar']['x']['y.txt'].get() == 's3://bucket/foo/x/y.txt?versionId=null'
            assert pkg['bar']['a.txt'].size == 10  # GH368

            list_object_versions_mock.assert_called_with('bucket', 'foo/')

    def test_package_entry_meta(self):
        pkg = (
            Package()
            .set('foo', DATA_DIR / 'foo.txt', {'value': 'blah'})
            .set('bar', DATA_DIR / 'foo.txt', {'value': 'blah2'})
        )
        pkg['foo']._meta['target'] = 'unicode'
        pkg['bar']._meta['target'] = 'unicode'

        assert pkg['foo'].meta == {'value': 'blah'}
        assert pkg['bar'].meta == {'value': 'blah2'}

        assert pkg['foo']._meta == {'target': 'unicode', 'user_meta': {'value': 'blah'}}
        assert pkg['bar']._meta == {'target': 'unicode', 'user_meta': {'value': 'blah2'}}

        pkg['foo'].set_meta({'value': 'other value'})
        assert pkg['foo'].meta == {'value': 'other value'}
        assert pkg['foo']._meta == {'target': 'unicode', 'user_meta': {'value': 'other value'}}

    def test_list_local_packages(self):
        """Verify that list returns packages in the appdirs directory."""

        # Build a new package into the local registry.
        with patch('time.time', return_value=1234567890):
            Package().build("Quilt/Foo")
            Package().build("Quilt/Bar")
            Package().build("Quilt/Test")

        # Verify packages are returned.
        pkgs = list(quilt3.list_packages())
        assert len(pkgs) == 3
        assert "Quilt/Foo" in pkgs
        assert "Quilt/Bar" in pkgs

        versions = [tophash for tophash, timestamp_str in quilt3.list_package_versions('Quilt/Foo')]

        assert set(versions) == {
            '2a5a67156ca9238c14d12042db51c5b52260fdd5511b61ea89b58929d6e1769b',
        }

        # Verify specifying a local path explicitly works as expected.
        assert list(pkgs) == list(quilt3.list_packages(LOCAL_REGISTRY.as_posix()))

    def test_set_package_entry(self):
        """ Set the physical key for a PackageEntry"""
        pkg = (
            Package()
            .set('foo', DATA_DIR / 'foo.txt', {'user_meta': 'blah'})
            .set('bar', DATA_DIR / 'foo.txt', {'user_meta': 'blah'})
        )
        pkg['foo'].meta['target'] = 'unicode'
        pkg['bar'].meta['target'] = 'unicode'

        # Build a dummy file to add to the map.
        test_file = Path('bar.txt')
        test_file.write_text('test_file_content_string')
        pkg['bar'].set('bar.txt')

        assert PhysicalKey.from_path(test_file) == pkg['bar'].physical_key

        # Test shortcut codepath
        pkg = Package().set('bar.txt')
        assert PhysicalKey.from_path(test_file) == pkg['bar.txt'].physical_key

    @patch('quilt3.Package._shorten_tophash', lambda package_name, registry, top_hash: "7a67ff4")
    def test_set_package_entry_as_object(self):
        pkg = Package()
        nasty_string = 'a,"\tb'
        num_col = [11, 22, 33]
        str_col = ['a', 'b', nasty_string]
        df = pd.DataFrame({'col_num': num_col, 'col_str': str_col})

        # Test with serialization_dir set
        pkg.set("mydataframe1.parquet", df, meta={'user_meta': 'blah'},
                serialization_location=SERIALIZATION_DIR/"df1.parquet")
        pkg.set("mydataframe2.csv", df, meta={'user_meta': 'blah2'},
                serialization_location=SERIALIZATION_DIR/"df2.csv")
        pkg.set("mydataframe3.tsv", df, meta={'user_meta': 'blah3'},
                serialization_location=SERIALIZATION_DIR/"df3.tsv")

        # Test without serialization_dir set
        pkg.set("mydataframe4.parquet", df, meta={'user_meta': 'blah4'})
        pkg.set("mydataframe5.csv", df, meta={'user_meta': 'blah5'})
        pkg.set("mydataframe6.tsv", df, meta={'user_meta': 'blah6'})

        for lk, entry in pkg.walk():
            file_path = entry.physical_key.path
            assert pathlib.Path(file_path).exists(), "The serialization files should exist"

        pkg._fix_sha256()
        for lk, entry in pkg.walk():
            assert df.equals(entry.deserialize()), "The deserialized PackageEntry should be equal to the object " \
                                                   "that was serialized"

        # Test that push cleans up the temporary files, if and only if the serialization_location was not set
        with patch('quilt3.Package._build'), \
             patch('quilt3.packages.copy_file_list', _mock_copy_file_list):
            pkg.push('Quilt/test_pkg_name', 's3://test-bucket')

        for lk in ["mydataframe1.parquet", "mydataframe2.csv", "mydataframe3.tsv"]:
            file_path = pkg[lk].physical_key.path
            assert pathlib.Path(file_path).exists(), "These files should not have been deleted during push()"

        for lk in ["mydataframe4.parquet", "mydataframe5.csv", "mydataframe6.tsv"]:
            file_path = pkg[lk].physical_key.path
            assert not pathlib.Path(file_path).exists(), "These temp files should have been deleted during push()"

    def test_tophash_changes(self):
        test_file = Path('test.txt')
        test_file.write_text('asdf', 'utf-8')

        pkg = Package()
        th1 = pkg.top_hash
        pkg.set('asdf', test_file)
        pkg.build('foo/bar')
        th2 = pkg.top_hash
        assert th1 != th2

        test_file.write_text('jkl', 'utf-8')
        pkg.set('jkl', test_file)
        pkg.build('foo/bar')
        th3 = pkg.top_hash
        assert th1 != th3
        assert th2 != th3

        pkg.delete('jkl')
        th4 = pkg.top_hash
        assert th2 == th4

    def test_keys(self):
        pkg = Package()
        assert not pkg.keys()

        pkg.set('asdf', LOCAL_MANIFEST)
        assert set(pkg.keys()) == {'asdf'}

        pkg.set('jkl;', REMOTE_MANIFEST)
        assert set(pkg.keys()) == {'asdf', 'jkl;'}

        pkg.delete('asdf')
        assert set(pkg.keys()) == {'jkl;'}

    def test_iter(self):
        pkg = Package()
        assert not pkg

        pkg.set('asdf', LOCAL_MANIFEST)
        assert list(pkg) == ['asdf']

        pkg.set('jkl;', REMOTE_MANIFEST)
        assert set(pkg) == {'asdf', 'jkl;'}

    def test_invalid_set_key(self):
        """Verify an exception when setting a key with a path object."""
        pkg = Package()
        with pytest.raises(TypeError):
            pkg.set('asdf/jkl', Package())

    def test_brackets(self):
        pkg = Package()
        pkg.set('asdf/jkl', LOCAL_MANIFEST)
        pkg.set('asdf/qwer', LOCAL_MANIFEST)
        pkg.set('qwer/asdf', LOCAL_MANIFEST)
        assert set(pkg.keys()) == {'asdf', 'qwer'}

        pkg2 = pkg['asdf']
        assert set(pkg2.keys()) == {'jkl', 'qwer'}

        assert pkg['asdf']['qwer'].get() == LOCAL_MANIFEST.as_uri()

        assert pkg['asdf']['qwer'] == pkg['asdf/qwer'] == pkg[('asdf', 'qwer')]
        assert pkg[[]] == pkg

        pkg = (
            Package()
            .set('foo', DATA_DIR / 'foo.txt', {'foo': 'blah'})
        )
        pkg['foo'].meta['target'] = 'unicode'

        pkg.build("Quilt/Test")

        assert pkg['foo'].deserialize() == '123\n'
        assert pkg['foo']() == '123\n'

        with pytest.raises(KeyError):
            pkg['baz']

        with pytest.raises(TypeError):
            pkg[b'asdf']

        with pytest.raises(TypeError):
            pkg[0]

    def test_list_remote_packages(self):
        """Verify that listing remote packages works as expected."""
        self.s3_stubber.add_response(
            method='list_objects_v2',
            service_response={
                'Contents': [
                    {
                        'Key': '.quilt/v2/manifests/usr=foo/pkg=bar/hash_prefix=e9/e99b760a05539460ac0a7349abb8f476e8c75282a38845fa828f8a5d28374303.jsonl',
                        'Size': 64,
                    },
                    {
                        'Key': '.quilt/v2/manifests/usr=foo2/pkg=bar2/hash_prefix=20/20de5433549a4db332a11d8d64b934a82bdea8f144b4aecd901e7d4134f8e733.jsonl',
                        'Size': 64,
                    },
                ]
            },
            expected_params={
                'Bucket': 'my_test_bucket',
                'Prefix': '.quilt/v2/manifests/',
            }
        )

        pkgs = list(quilt3.list_packages('s3://my_test_bucket/'))

        assert len(pkgs) == 2
        assert set(pkgs) == {'foo/bar', 'foo2/bar2'}

    def test_validate_package_name(self):
        validate_package_name("a/b")
        validate_package_name("21312/bes")
        with pytest.raises(QuiltException):
            validate_package_name("b")
        with pytest.raises(QuiltException):
            validate_package_name("a/b/")
        with pytest.raises(QuiltException):
            validate_package_name("a\\/b")
        with pytest.raises(QuiltException):
            validate_package_name("a/b/c")
        with pytest.raises(QuiltException):
            validate_package_name("a/")
        with pytest.raises(QuiltException):
            validate_package_name("/b")
        with pytest.raises(QuiltException):
            validate_package_name("b")

    def test_diff(self):
        new_pkg = Package()

        # Create a dummy file to add to the package.
        test_file_name = 'bar'
        with open(test_file_name, "w") as fd:
            fd.write('test_file_content_string')
            test_file = Path(fd.name)

        # Build a new package into the local registry.
        new_pkg = new_pkg.set('foo', test_file_name)
        top_hash = new_pkg.build("Quilt/Test")

        p1 = Package.browse('Quilt/Test')
        p2 = Package.browse('Quilt/Test')
        assert p1.diff(p2) == ([], [], [])

    def test_dir_meta(self):
        test_meta = {'test': 'meta'}
        pkg = Package()
        pkg.set('asdf/jkl', LOCAL_MANIFEST)
        pkg.set('asdf/qwer', LOCAL_MANIFEST)
        pkg.set('qwer/asdf', LOCAL_MANIFEST)
        pkg.set('qwer/as/df', LOCAL_MANIFEST)
        pkg.build('Quilt/Test')
        assert pkg['asdf'].meta == {}
        assert pkg.meta == {}
        assert pkg['qwer']['as'].meta == {}
        pkg['asdf'].set_meta(test_meta)
        assert pkg['asdf'].meta == test_meta
        pkg['qwer']['as'].set_meta(test_meta)
        assert pkg['qwer']['as'].meta == test_meta
        pkg.set_meta(test_meta)
        assert pkg.meta == test_meta
        dump_path = 'test_meta'
        with open(dump_path, 'w') as f:
            pkg.dump(f)
        with open(dump_path) as f:
            pkg2 = Package.load(f)
        assert pkg2['asdf'].meta == test_meta
        assert pkg2['qwer']['as'].meta == test_meta
        assert pkg2.meta == test_meta

    def test_top_hash_stable(self):
        """Ensure that top_hash() never changes for a given manifest"""

        registry = DATA_DIR.as_posix()
        top_hash = '20de5433549a4db332a11d8d64b934a82bdea8f144b4aecd901e7d4134f8e733'

        pkg = Package.browse('foo/bar', registry=registry, top_hash=top_hash)

        assert pkg.top_hash == top_hash, \
            f"Unexpected top_hash for {registry}/packages/.quilt/v2/manifests/usr=foo/pkg=bar/{top_hash[:2]}/{top_hash}.jsonl"

    def test_local_package_delete(self):
        """Verify local package delete works."""
        top_hash = Package().build("Quilt/Test").top_hash
        assert 'Quilt/Test' in quilt3.list_packages()

        quilt3.delete_package('Quilt/Test')
        assert 'Quilt/Test' not in quilt3.list_packages()

    def test_remote_package_delete(self):
        """Verify remote package delete works."""
        usr = "Quilt"
        pkg = "Test"
        tophash1 = "e99b760a05539460ac0a7349abb8f476e8c75282a38845fa828f8a5d28374303"
        tophash2 = "20de5433549a4db332a11d8d64b934a82bdea8f144b4aecd901e7d4134f8e733"
        self.s3_stubber.add_response(
            method='list_objects_v2',
            service_response={
                'Contents': [
                    {
                        'Key': f'.quilt/v2/manifests/usr={usr}/pkg={pkg}/hash_prefix={tophash1[:2]}/{tophash1}.jsonl',
                        'Size': 64,
                    },
                    {
                        'Key': f'.quilt/v2/manifests/usr={usr}/pkg={pkg}/hash_prefix={tophash2[:2]}/{tophash2}.jsonl',
                        'Size': 64,
                    }
                ]
            },
            expected_params={
                'Bucket': 'test-bucket',
                'Prefix': f'.quilt/v2/manifests/usr={usr}/pkg={pkg}/',
            }
        )

        for key in [
            f'.quilt/v2/manifests/usr={usr}/pkg={pkg}/hash_prefix={tophash1[:2]}/{tophash1}.jsonl',
            f'.quilt/v2/manifests/usr={usr}/pkg={pkg}/hash_prefix={tophash2[:2]}/{tophash2}.jsonl'
            ]:
            self.s3_stubber.add_response(
                method='delete_object',
                service_response={},
                expected_params={
                    'Bucket': 'test-bucket',
                    'Key': key,
                }
            )

        self.s3_stubber.add_response(
                method='delete_object',
                service_response={},
                expected_params={
                    'Bucket': 'test-bucket',
                    'Key': f".quilt/v2/pointers/usr={usr}/pkg={pkg}/latest",
                }
        )

        quilt3.delete_package('Quilt/Test', registry='s3://test-bucket')

    def test_push_restrictions(self):
        p = Package()

        # disallow pushing not to the top level of a remote S3 registry
        with pytest.raises(QuiltException):
            p.push('Quilt/Test', 's3://test-bucket/foo/bar')

        # disallow pushing to the local filesystem (use install instead)
        with pytest.raises(QuiltException):
            p.push('Quilt/Test', './')

        # disallow pushing the package manifest to remote but package data to local
        with pytest.raises(QuiltException):
            p.push('Quilt/Test', 's3://test-bucket', dest='./')

        # disallow pushing the pacakge manifest to remote but package data to a different remote
        with pytest.raises(QuiltException):
            p.push('Quilt/Test', 's3://test-bucket', dest='s3://other-test-bucket')

    @patch('quilt3.Package._shorten_tophash', lambda package_name, registry, top_hash: "7a67ff4")
    def test_commit_message_on_push(self):
        """ Verify commit messages populate correctly on push."""
        with patch('quilt3.packages.copy_file_list', _mock_copy_file_list), \
             patch('quilt3.Package._build') as build_mock:
            with open(REMOTE_MANIFEST) as fd:
                pkg = Package.load(fd)

            pkg.push('Quilt/test_pkg_name', 's3://test-bucket', message='test_message')
            build_mock.assert_called_once_with(
                'Quilt/test_pkg_name', registry='s3://test-bucket', message='test_message'
            )

    def test_overwrite_dir_fails(self):
        with pytest.raises(QuiltException):
            pkg = Package()
            pkg.set('asdf/jkl', LOCAL_MANIFEST)
            pkg.set('asdf', LOCAL_MANIFEST)

    def test_overwrite_entry_fails(self):
        with pytest.raises(QuiltException):
            pkg = Package()
            pkg.set('asdf', LOCAL_MANIFEST)
            pkg.set('asdf/jkl', LOCAL_MANIFEST)

    def test_siblings_succeed(self):
        pkg = Package()
        pkg.set('as/df', LOCAL_MANIFEST)
        pkg.set('as/qw', LOCAL_MANIFEST)

    def test_local_repr(self):
        TEST_REPR = (
            "(local Package)\n"
            " └─asdf\n"
            " └─path1/\n"
            "   └─asdf\n"
            "   └─qwer\n"
            " └─path2/\n"
            "   └─first/\n"
            "     └─asdf\n"
            "   └─second/\n"
            "     └─asdf\n"
            " └─qwer\n"
        )
        pkg = Package()
        pkg.set('asdf', LOCAL_MANIFEST)
        pkg.set('qwer', LOCAL_MANIFEST)
        pkg.set('path1/asdf', LOCAL_MANIFEST)
        pkg.set('path1/qwer', LOCAL_MANIFEST)
        pkg.set('path2/first/asdf', LOCAL_MANIFEST)
        pkg.set('path2/second/asdf', LOCAL_MANIFEST)
        assert repr(pkg) == TEST_REPR

    def test_remote_repr(self):
        with patch('quilt3.packages.get_size_and_version', return_value=(0, '0')):
            TEST_REPR = (
                "(remote Package)\n"
                " └─asdf\n"
            )
            pkg = Package()
            pkg.set('asdf', 's3://my-bucket/asdf')
            assert repr(pkg) == TEST_REPR

            TEST_REPR = (
                "(remote Package)\n"
                " └─asdf\n"
                " └─qwer\n"
            )
            pkg = Package()
            pkg.set('asdf', 's3://my-bucket/asdf')
            pkg.set('qwer', LOCAL_MANIFEST)
            assert repr(pkg) == TEST_REPR

    def test_repr_empty_package(self):
        pkg = Package()
        r = repr(pkg)
        assert r == "(empty Package)"

    def test_manifest(self):
        pkg = Package()
        pkg.set('as/df', LOCAL_MANIFEST)
        pkg.set('as/qw', LOCAL_MANIFEST)
        top_hash = pkg.build('foo/bar').top_hash
        manifest = list(pkg.manifest)

        pkg2 = Package.browse('foo/bar', top_hash=top_hash)
        assert list(pkg.manifest) == list(pkg2.manifest)

    def test_map(self):
        pkg = Package()
        pkg.set('as/df', LOCAL_MANIFEST)
        pkg.set('as/qw', LOCAL_MANIFEST)
        assert set(pkg.map(lambda lk, entry: lk)) == {'as/df', 'as/qw'}

        pkg['as'].set_meta({'foo': 'bar'})
        assert set(pkg.map(lambda lk, entry: lk, include_directories=True)) ==\
            {'as/df', 'as/qw', 'as/'}

    def test_filter(self):
        pkg = Package()
        pkg.set('a/df', LOCAL_MANIFEST)
        pkg.set('a/qw', LOCAL_MANIFEST)

        p_copy = pkg.filter(lambda lk, entry: lk == 'a/df')
        assert list(p_copy) == ['a'] and list(p_copy['a']) == ['df']

        pkg = Package()
        pkg.set('a/df', LOCAL_MANIFEST)
        pkg.set('a/qw', LOCAL_MANIFEST)
        pkg.set('b/df', LOCAL_MANIFEST)
        pkg['a'].set_meta({'foo': 'bar'})
        pkg['b'].set_meta({'foo': 'bar'})

        p_copy = pkg.filter(lambda lk, entry: lk == 'a/', include_directories=True)
        assert list(p_copy) == []

        p_copy = pkg.filter(lambda lk, entry: lk == 'a/' or lk == 'a/df',
                            include_directories=True)
        assert list(p_copy) == ['a'] and list(p_copy['a']) == ['df']

    def test_import(self):
        with patch('quilt3.Package._browse') as browse_mock, \
             patch('quilt3.imports._list_packages') as list_packages_mock:
            browse_mock.return_value = quilt3.Package()
            list_packages_mock.return_value = ['foo/bar', 'foo/baz']

            from quilt3.data.foo import bar
            assert isinstance(bar, Package)
            browse_mock.assert_has_calls(
                [call('foo/baz', registry=ANY), call('foo/bar', registry=ANY)], any_order=True
            )

            from quilt3.data import foo
            assert hasattr(foo, 'bar') and hasattr(foo, 'baz')

    def test_invalid_key(self):
        pkg = Package()
        with pytest.raises(QuiltException):
            pkg.set('', LOCAL_MANIFEST)
        with pytest.raises(QuiltException):
            pkg.set('foo/', LOCAL_MANIFEST)
        with pytest.raises(QuiltException):
            pkg.set('foo', './')
        with pytest.raises(QuiltException):
            pkg.set('foo', os.path.dirname(__file__))

        # we do not allow '.' or '..' files or filename separators
        with pytest.raises(QuiltException):
            pkg.set('.', LOCAL_MANIFEST)
        with pytest.raises(QuiltException):
            pkg.set('..', LOCAL_MANIFEST)
        with pytest.raises(QuiltException):
            pkg.set('./foo', LOCAL_MANIFEST)
        with pytest.raises(QuiltException):
            pkg.set('../foo', LOCAL_MANIFEST)
        with pytest.raises(QuiltException):
            pkg.set('foo/.', LOCAL_MANIFEST)
        with pytest.raises(QuiltException):
            pkg.set('foo/..', LOCAL_MANIFEST)
        with pytest.raises(QuiltException):
            pkg.set('foo/./bar', LOCAL_MANIFEST)
        with pytest.raises(QuiltException):
            pkg.set('foo/../bar', LOCAL_MANIFEST)

        with pytest.raises(QuiltException):
            pkg.set('s3://foo/.', LOCAL_MANIFEST)
        with pytest.raises(QuiltException):
            pkg.set('s3://foo/..', LOCAL_MANIFEST)

    @patch('quilt3.Package._shorten_tophash', lambda package_name, registry, top_hash: "e99b760")
    def test_install(self):
        # Manifest

        self.s3_stubber.add_response(
            method='get_object',
            service_response={
                'VersionId': 'v1',
                'Body': BytesIO(b'e99b760a05539460ac0a7349abb8f476e8c75282a38845fa828f8a5d28374303'),
            },
            expected_params={
                'Bucket': 'my-test-bucket',
                'Key': ".quilt/v2/pointers/usr=Quilt/pkg=Foo/latest",
            }
        )

        self.s3_stubber.add_response(
            method='head_object',
            service_response={
                'VersionId': 'v1',
                'ContentLength': REMOTE_MANIFEST.stat().st_size,
            },
            expected_params={
                'Bucket': 'my-test-bucket',
                'Key': f".quilt/v2/manifests/usr=Quilt/pkg=Foo/hash_prefix=e9/e99b760a05539460ac0a7349abb8f476e8c75282a38845fa828f8a5d28374303.jsonl",
            }
        )

        self.s3_stubber.add_response(
            method='get_object',
            service_response={
                'VersionId': 'v1',
                'Body': BytesIO(REMOTE_MANIFEST.read_bytes()),
                'ContentLength': REMOTE_MANIFEST.stat().st_size,
            },
            expected_params={
                'Bucket': 'my-test-bucket',
                'Key': f".quilt/v2/manifests/usr=Quilt/pkg=Foo/hash_prefix=e9/e99b760a05539460ac0a7349abb8f476e8c75282a38845fa828f8a5d28374303.jsonl",
            }
        )

        # Objects

        self.s3_stubber.add_response(
            method='get_object',
            service_response={
                'VersionId': 'v1',
                'Body': BytesIO(b'a,b,c'),
            },
            expected_params={
                'Bucket': 'my_bucket',
                'Key': 'my_data_pkg/bar.csv',
            }
        )

        self.s3_stubber.add_response(
            method='get_object',
            service_response={
                'VersionId': 'v1',
                'Body': BytesIO(b'Hello World!'),
            },
            expected_params={
                'Bucket': 'my_bucket',
                'Key': 'my_data_pkg/baz/bat',
            }
        )

        self.s3_stubber.add_response(
            method='get_object',
            service_response={
                'VersionId': 'v1',
                'Body': BytesIO('💩'.encode()),
            },
            expected_params={
                'Bucket': 'my_bucket',
                'Key': 'my_data_pkg/foo',
            }
        )

        with patch('quilt3.data_transfer.s3_transfer_config.max_request_concurrency', 1):
            Package.install('Quilt/Foo', registry='s3://my-test-bucket', dest='package')

        p = Package.browse('Quilt/Foo')

        assert p['foo'].get() == 's3://my_bucket/my_data_pkg/foo'

        # Check that the cache works.
        local_path = pathlib.Path(p['foo'].get_cached_path())
        assert local_path == pathlib.Path.cwd() / 'package/foo'
        assert local_path.read_text('utf8') == '💩'

        # Test that get_bytes and get_as_text works
        assert p['foo'].get_bytes().decode("utf-8") == '💩'
        assert p['foo'].get_as_string() == '💩'

        # Check that moving the file invalidates the cache...
        local_path.rename('foo2')
        assert p['foo'].get_cached_path() is None

        # ...but moving it back fixes it.
        pathlib.Path('foo2').rename(local_path)
        assert pathlib.Path(p['foo'].get_cached_path()) == local_path

        # Check that changing the contents invalidates the cache.
        local_path.write_text('omg')
        assert p['foo'].get_cached_path() is None

        # Check that installing the package again reuses the cached manifest and two objects - but not "foo".
        self.s3_stubber.add_response(
            method='get_object',
            service_response={
                'VersionId': 'v1',
                'Body': BytesIO(b'e99b760a05539460ac0a7349abb8f476e8c75282a38845fa828f8a5d28374303'),
            },
            expected_params={
                'Bucket': 'my-test-bucket',
                'Key': ".quilt/v2/pointers/usr=Quilt/pkg=Foo/latest",
            }
        )
        self.s3_stubber.add_response(
            method='get_object',
            service_response={
                'VersionId': 'v1',
                'Body': BytesIO('💩'.encode()),
            },
            expected_params={
                'Bucket': 'my_bucket',
                'Key': 'my_data_pkg/foo',
            }
        )

        self.s3_stubber.add_response(
            method='get_object',
            service_response={
                'VersionId': 'v1',
                'Body': BytesIO(b'abcdef'),
            },
            expected_params={
                'Bucket': 'my-test-bucket',
                'Key': '.quilt/named_packages/test/foo/latest',
            }
        )

        # import fails for installation outside named package directory

        with patch('quilt3.data_transfer.s3_transfer_config.max_request_concurrency', 1):
            Package.install('Quilt/Foo', registry='s3://my-test-bucket', dest='package/')

            with patch('quilt3.Package._browse') as browse_mock, pytest.raises(ImportError) as exc_info:
                browse_mock.return_value = quilt3.Package()
                from quilt3.data.Quilt import Foo  # pylint: disable=unused-import
            assert "cannot import name 'Foo'" in str(exc_info.value)

        # make sure import works for an installed named package

        with patch('quilt3.data_transfer.s3_transfer_config.max_request_concurrency', 1):
            Package.install('test/foo', registry='s3://my-test-bucket')

            with patch('quilt3.Package._browse') as browse_mock:
                browse_mock.return_value = quilt3.Package()
                from quilt3.data.test import foo

                assert isinstance(foo, Package)
                browse_mock.assert_called_once()

    @pytest.mark.usefixtures('isolate_packages_cache')
    @patch('quilt3.data_transfer.s3_transfer_config.max_request_concurrency', 1)
    @patch('quilt3.packages.ObjectPathCache.set')
    def test_install_subpackage(self, mocked_cache_set):
        pkg_name = 'Quilt/Foo'
        bucket = 'my-test-bucket'
        subpackage_path = 'baz'
        entry_url = 's3://my_bucket/my_data_pkg/baz/bat'
        entry_content = b'42'
        entries = (
            (entry_url, entry_content),
        )
        dest = 'package'
        self.setup_s3_stubber(pkg_name, bucket, manifest=REMOTE_MANIFEST.read_bytes(), entries=entries)

        Package.install(f'{pkg_name}/{subpackage_path}', registry=f's3://{bucket}', dest=dest)

        path = pathlib.Path.cwd() / dest / 'bat'
        mocked_cache_set.assert_called_once_with(
            entry_url,
            PhysicalKey.from_path(path).path,
        )
        assert path.read_bytes() == entry_content

    @pytest.mark.usefixtures('isolate_packages_cache')
    @patch('quilt3.data_transfer.s3_transfer_config.max_request_concurrency', 1)
    @patch('quilt3.packages.ObjectPathCache.set')
    def test_install_entry(self, mocked_cache_set):
        pkg_name = 'Quilt/Foo'
        bucket = 'my-test-bucket'
        subpackage_path = 'baz/bat'
        entry_url = 's3://my_bucket/my_data_pkg/baz/bat'
        entry_content = b'42'
        entries = (
            (entry_url, entry_content),
        )
        dest = 'package'
        self.setup_s3_stubber(pkg_name, bucket, manifest=REMOTE_MANIFEST.read_bytes(), entries=entries)

        Package.install(f'{pkg_name}/{subpackage_path}', registry=f's3://{bucket}', dest=dest)

        path = pathlib.Path.cwd() / dest / 'bat'
        mocked_cache_set.assert_called_once_with(
            entry_url,
            PhysicalKey.from_path(path).path,
        )
        assert path.read_bytes() == entry_content

    def test_install_bad_name(self):
        with self.assertRaisesRegex(QuiltException, 'Invalid package name'):
            Package().install('?')

    def test_rollback(self):
        p = Package()
        p.set('foo', DATA_DIR / 'foo.txt')
        p.build('quilt/tmp')

        good_hash = p.top_hash

        assert 'foo' in Package.browse('quilt/tmp')

        p.delete('foo')
        p.build('quilt/tmp')

        assert 'foo' not in Package.browse('quilt/tmp')

        Package.rollback('quilt/tmp', LOCAL_REGISTRY, good_hash)

        assert 'foo' in Package.browse('quilt/tmp')

        with self.assertRaises(QuiltException):
            Package.rollback('quilt/tmp', LOCAL_REGISTRY, '12345678' * 8)

        with self.assertRaises(QuiltException):
            Package.rollback('quilt/blah', LOCAL_REGISTRY, good_hash)

    @patch('quilt3.Package._shorten_tophash', lambda package_name, registry, top_hash: "7a67ff4")
    def test_verify(self):
        pkg = Package()

        pkg.set('foo', b'Hello, World!')
        pkg.build('quilt/test')

        Package.install('quilt/test', LOCAL_REGISTRY, dest='test')
        assert pkg.verify('test')

        Path('test/blah').write_text('123')
        assert not pkg.verify('test')
        assert pkg.verify('test', extra_files_ok=True)

        Path('test/foo').write_text('123')
        assert not pkg.verify('test')
        assert not pkg.verify('test', extra_files_ok=True)

        Path('test/foo').write_text('Hello, World!')
        Path('test/blah').unlink()
        assert pkg.verify('test')

    @patch('quilt3.packages.calculate_sha256')
    def test_fix_sha256_fail(self, mocked_calculate_sha256):
        data = b'Hello, World!'
        pkg = Package()
        pkg.set('foo', data)
        _, entry = next(pkg.walk())

        exc = Exception('test exception')
        mocked_calculate_sha256.return_value = [exc]
        with pytest.raises(quilt3.exceptions.PackageException) as excinfo:
            pkg._fix_sha256()
        mocked_calculate_sha256.assert_called_once_with([entry.physical_key], [len(data)])
        assert entry.hash is None
        assert excinfo.value.__cause__ == exc

    @patch('quilt3.packages.calculate_sha256')
    def test_fix_sha256(self, mocked_calculate_sha256):
        data = b'Hello, World!'
        pkg = Package()
        pkg.set('foo', data)
        _, entry = next(pkg.walk())

        hash_ = object()
        mocked_calculate_sha256.return_value = [hash_]
        pkg._fix_sha256()
        mocked_calculate_sha256.assert_called_once_with([entry.physical_key], [len(data)])
        assert entry.hash == {'type': 'SHA256', 'value': hash_}<|MERGE_RESOLUTION|>--- conflicted
+++ resolved
@@ -507,14 +507,10 @@
         with patch('time.time', return_value=1234567891), \
              patch('quilt3.packages.DISABLE_TQDM', True), patch('quilt3.data_transfer.DISABLE_TQDM', True), \
              patch('quilt3.data_transfer.s3_transfer_config.max_request_concurrency', 1):
-<<<<<<< HEAD
-            remote_pkg.push(handle, 's3://my_test_bucket/')
-=======
             stderr = io.StringIO()
->>>>>>> 8e147475
 
             with redirect_stderr(stderr), patch('quilt3.packages.DISABLE_TQDM', True):
-                remote_pkg.push('Quilt/package', 's3://my_test_bucket/')
+                remote_pkg.push(handle, 's3://my_test_bucket/')
             assert not stderr.getvalue()
 
     def test_package_deserialize(self):
@@ -855,6 +851,7 @@
 
         assert len(pkgs) == 2
         assert set(pkgs) == {'foo/bar', 'foo2/bar2'}
+
 
     def test_validate_package_name(self):
         validate_package_name("a/b")
@@ -928,6 +925,7 @@
         assert pkg.top_hash == top_hash, \
             f"Unexpected top_hash for {registry}/packages/.quilt/v2/manifests/usr=foo/pkg=bar/{top_hash[:2]}/{top_hash}.jsonl"
 
+
     def test_local_package_delete(self):
         """Verify local package delete works."""
         top_hash = Package().build("Quilt/Test").top_hash
@@ -1313,7 +1311,7 @@
             },
             expected_params={
                 'Bucket': 'my-test-bucket',
-                'Key': '.quilt/named_packages/test/foo/latest',
+                'Key': ".quilt/v2/pointers/usr=Quilt/pkg=Foo/latest",
             }
         )
 
@@ -1463,4 +1461,4 @@
         mocked_calculate_sha256.return_value = [hash_]
         pkg._fix_sha256()
         mocked_calculate_sha256.assert_called_once_with([entry.physical_key], [len(data)])
-        assert entry.hash == {'type': 'SHA256', 'value': hash_}+        assert entry.hash == {'type': 'SHA256', 'value': hash_}
